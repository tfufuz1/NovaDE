// Declare modules
pub mod common_events;
pub mod shared_types;

// Re-export public types from shared_types
pub use shared_types::{
    ApplicationId,
    UserSessionState,
    ResourceIdentifier,
};

// Re-export public types from common_events
pub use common_events::{
    UserActivityType,
    UserActivityDetectedEvent,
    ShutdownReason,
    SystemShutdownInitiatedEvent,
};

// Declare the workspaces module (replacing the placeholder)
pub mod workspaces;

// Re-export key public types from the workspaces module (Iteration 1)
pub use workspaces::{
    // core types
    Workspace,
    WorkspaceId, // This is uuid::Uuid
    WindowIdentifier,
    WorkspaceLayoutType,
    WorkspaceCoreError,
    WorkspaceRenamedData,
    WorkspaceLayoutChangedData,
    // config types
    WorkspaceSnapshot,
    WorkspaceSetSnapshot,
    WorkspaceConfigError,
    WorkspaceConfigProvider,
    FilesystemConfigProvider, // Re-exporting the concrete provider for convenience
    // assignment types
    assign_window_to_workspace,
    remove_window_from_workspace,
    find_workspace_for_window,
    WindowAssignmentError,
    // manager types
    WorkspaceManagerService,
    DefaultWorkspaceManager,
    WorkspaceManagerError,
    WorkspaceEvent,
};

// Declare the theming module
pub mod theming;

// Re-export main public types from the theming module
pub use theming::{
    ThemingEngine,
    ThemeChangedEvent,
    ThemingConfiguration,
    AppliedThemeState,
    ThemeDefinition,
    ThemingError,
    // Specific token types if they are commonly used directly by consumers,
    // otherwise, they might be kept within the theming module's scope.
    // For example, TokenIdentifier and TokenValue might be too granular for top-level re-export
    // unless a consumer is expected to build themes programmatically frequently.
    // For now, keeping them out of top-level re-export unless a clear need arises.
    // Re-exporting TokenIdentifier as it's part of some public event/state structures indirectly.
    TokenIdentifier,
};

// Declare the global_settings module
pub mod global_settings;

// Re-export main public types from the global_settings module
pub use global_settings::{
    GlobalDesktopSettings,
    AppearanceSettings,
    InputBehaviorSettings,
    ColorScheme,
    SettingPath,
    AppearanceSettingPath, // Added for completeness if needed by consumers
    InputBehaviorSettingPath, // Added for completeness
    FontSettingPath, // New
    WorkspaceSettingPath, // New
    PowerManagementSettingPath, // New
    DefaultApplicationSettingPath, // New
    GlobalSettingsError,
    SettingsPersistenceProvider,
    FilesystemSettingsProvider, // Example provider
    SettingChangedEvent,
    SettingsLoadedEvent,
    SettingsSavedEvent, // New
    GlobalSettingsService,
    DefaultGlobalSettingsService,
    // New specific types from global_settings::types
    FontSettings,
    FontHinting,
    FontAntialiasing,
    WorkspaceSettings,
    WorkspaceSwitchingBehavior,
    PowerManagementPolicySettings,
    LidCloseAction,
    DefaultApplicationsSettings,
};

// Declare the window_management_policy module
pub mod window_management_policy;

// Re-export main public types from the window_management_policy module
pub use window_management_policy::{
    TilingMode,
    NewWindowPlacementStrategy,
    GapSettings,
    WindowSnappingPolicy,
    WindowLayoutInfo,
    WorkspaceWindowLayout,
    WindowPolicyError,
    WindowManagementPolicyService,
    DefaultWindowManagementPolicyService,
    // New types for Iteration 3
    WindowPolicyOverrides,
    FocusPolicy,
    FocusStealingPreventionLevel,
    WindowGroupingPolicy,
};
<<<<<<< HEAD
// Updated re-exports for the AI module to reflect new structure
pub use ai::{
    AIInteractionLogicService, DefaultAIInteractionLogicService, // Core logic service
    MCPConnectionService, MCPConsentManager, // Key MCP services from ai::mcp
    MCPServerConfig, ClientCapabilities, ServerInfo, ServerCapabilities, // Common MCP types from ai::mcp::types
    AIInteractionContext, AIModelProfile, AIDataCategory, AIConsentStatus, AIConsent, AttachmentData, AIInteractionError, // AI specific types from ai::mcp::types
    IMCPTransport // Transport trait from ai::mcp::transport
};
pub use notification::{NotificationManager, DefaultNotificationManager, NotificationCategory, NotificationUrgency};
pub use window_management::{WindowPolicyManager, DefaultWindowPolicyManager, WindowAction, WindowType, WindowState};
pub use power_management::{PowerManagementService, DefaultPowerManagementService, PowerState, BatteryState, BatteryInfo};

/// Initialize the domain layer.
///
/// This function initializes all domain services with default configurations.
/// All services are wrapped in thread-safe containers to ensure concurrent access safety.
///
/// # Returns
///
/// A `Result` containing a tuple of all domain services.
pub async fn initialize() -> Result<(
    std::sync::Arc<DefaultWorkspaceService>,
    std::sync::Arc<DefaultThemeManager>,
    // std::sync::Arc<DefaultConsentManager>, // Old
    // std::sync::Arc<DefaultAIInteractionService>, // Old
    // Replace with new AI services. DefaultAIInteractionLogicService now depends on MCPConsentManager and MCPConnectionService.
    // MCPConsentManager is simple. MCPConnectionService needs SystemIMCPClientService.
    std::sync::Arc<ai::MCPConsentManager>, // New
    std::sync::Arc<ai::DefaultAIInteractionLogicService>, // New
    std::sync::Arc<DefaultNotificationManager>,
    std::sync::Arc<DefaultWindowPolicyManager>,
    std::sync::Arc<DefaultPowerManagementService>,
), DomainError> {
    use std::sync::Arc;
    
    // Initialize workspace service
    let workspace_service = Arc::new(DefaultWorkspaceService::with_default_workspace()?);
    
    // Initialize theme manager
    let theme_manager = Arc::new(DefaultThemeManager::new()?);
    
    // Initialize new AI services
    // MCPConsentManager is straightforward.
    let mcp_consent_manager = Arc::new(ai::MCPConsentManager::new());

    // MCPConnectionService needs a SystemIMCPClientService.
    // Assuming novade_system::mcp_client_service::DefaultMCPClientService is available
    // and can be instantiated here. This implies novade-system is a dependency.
    let system_mcp_service = Arc::new(novade_system::mcp_client_service::DefaultMCPClientService::new());
    
    // Default client capabilities for MCPConnectionService
    let default_client_capabilities = ai::ClientCapabilities { supports_streaming: false }; // Example
    
    let mcp_connection_service = Arc::new(ai::MCPConnectionService::new(
        default_client_capabilities,
        system_mcp_service,
    ));
    
    // DefaultAIInteractionLogicService now takes MCPConnectionService and MCPConsentManager
    let ai_logic_service = Arc::new(ai::DefaultAIInteractionLogicService::new(
        mcp_connection_service,
        mcp_consent_manager.clone(), // Clone the Arc for MCPConsentManager
    ));
    
    // Initialize notification manager
    let notification_manager = Arc::new(DefaultNotificationManager::new());
    
    // Initialize window policy manager
    let window_policy_manager = Arc::new(DefaultWindowPolicyManager::with_default_policies()?);
    
    // Initialize power management service
    let power_management_service = Arc::new(DefaultPowerManagementService::new());
    
    Ok((
        workspace_service,
        theme_manager,
        mcp_consent_manager, // Return the new MCPConsentManager instance
        ai_logic_service,    // Return the new DefaultAIInteractionLogicService instance
        notification_manager,
        window_policy_manager,
        power_management_service,
    ))
=======

// Declare the user_centric_services module
pub mod user_centric_services;

// Re-export main public types from the user_centric_services module
pub use user_centric_services::{
    // ai_interaction types
    AIDataCategory,
    AIConsentStatus,
    AIModelCapability,
    AIModelProfile,
    AIConsentScope,
    AIConsent,
    AIInteractionError,
    AIConsentProvider,
    AIModelProfileProvider,
    AIInteractionLogicService,
    DefaultAIInteractionLogicService,
    // New concrete provider types if they are intended for direct use by consumers
    // For now, assuming consumers primarily use the traits (AIConsentProvider, etc.)
    // and the DefaultAIInteractionLogicService would be configured with concrete providers
    // by the application setup layer, not necessarily needing direct crate-level re-export
    // of FilesystemAIConsentProvider unless explicitly stated.
    // The prompt for ai_interaction/mod.rs re-exports them, so let's include them here for consistency.
    FilesystemAIConsentProvider,
    FilesystemAIModelProfileProvider,
    // New iteration 2 types for AI
    AttachmentData,
    InteractionParticipant,
    InteractionHistoryEntry,
    AIInteractionContext,
    // events (AIInteractionEvent is already here, NotificationEvent and DismissReason are new)
    AIInteractionEvent, // This enum now includes new variants
    NotificationEvent, // New from user_centric_services::events
    NotificationDismissReason, // New from user_centric_services::events
    // notifications_core types
    NotificationUrgency,
    NotificationActionType,
    NotificationAction,
    NotificationInput,
    Notification,
    NotificationError,
    NotificationService,
    DefaultNotificationService,
    NotificationHistoryProvider, 
    FilesystemNotificationHistoryProvider, // Added in Iteration 3 for notifications_core
};

// Declare the notifications_rules module
pub mod notifications_rules;

// Re-export main public types from the notifications_rules module
pub use notifications_rules::{
    // types
    RuleConditionValue,
    RuleConditionOperator,
    RuleConditionField,
    SimpleRuleCondition,
    RuleCondition,
    RuleAction,
    NotificationRule,
    NotificationRuleSet,
    // errors
    NotificationRulesError,
    // persistence_iface
    NotificationRulesProvider,
    FilesystemNotificationRulesProvider, // Added in Iteration 2 for notifications_rules
    // engine
    RuleProcessingResult,
    NotificationRulesEngine,
    DefaultNotificationRulesEngine,
};


#[cfg(test)]
mod tests {
    use super::*;
    use shared_types::UserSessionState; // Ensure UserSessionState is in scope for tests
    // Temporarily comment out workspace-dependent tests until WorkspaceId is fully integrated from the new module
    // use crate::workspaces::WorkspaceId as ActualWorkspaceId; // Assuming this path after re-export

    #[test]
    fn application_id_creation_and_display() {
        let app_id_str = "test_app_id";
        let app_id = ApplicationId::new(app_id_str.to_string());
        assert_eq!(app_id.as_str(), app_id_str);
        assert_eq!(format!("{}", app_id), app_id_str);

        let app_id_from_string = ApplicationId::from(app_id_str.to_string());
        assert_eq!(app_id_from_string, app_id);

        let app_id_from_str_slice = ApplicationId::from(app_id_str);
        assert_eq!(app_id_from_str_slice, app_id);
    }

    #[test]
    #[should_panic]
    fn application_id_empty_new_panics() {
        ApplicationId::new("".to_string());
    }

    #[test]
    #[should_panic]
    fn application_id_empty_from_string_panics() {
        ApplicationId::from("".to_string());
    }

    #[test]
    #[should_panic]
    fn application_id_empty_from_str_panics() {
        ApplicationId::from("");
    }

    #[test]
    fn user_session_state_default() {
        assert_eq!(UserSessionState::default(), UserSessionState::Active);
    }

    #[test]
    fn resource_identifier_creation() {
        let r_id = ResourceIdentifier::new("type1".to_string(), "id1".to_string(), Some("label1".to_string()));
        assert_eq!(r_id.r#type, "type1");
        assert_eq!(r_id.id, "id1");
        assert_eq!(r_id.label, Some("label1".to_string()));

        let file_id = ResourceIdentifier::file("/path/to/file".to_string(), None);
        assert_eq!(file_id.r#type, "file");
        assert_eq!(file_id.id, "/path/to/file");

        let url_id = ResourceIdentifier::url("http://example.com".to_string(), Some("Example".to_string()));
        assert_eq!(url_id.r#type, "url");
        assert_eq!(url_id.id, "http://example.com");

        let uuid_id = ResourceIdentifier::new_uuid("user".to_string(), None);
        assert_eq!(uuid_id.r#type, "user");
        assert!(!uuid_id.id.is_empty()); // Check that a UUID was generated
    }

    #[test]
    #[should_panic]
    fn resource_identifier_empty_type_panics() {
        ResourceIdentifier::new("".to_string(), "id1".to_string(), None);
    }

    #[test]
    #[should_panic]
    fn resource_identifier_empty_id_panics() {
        ResourceIdentifier::new("type1".to_string(), "".to_string(), None);
    }

    // This test needs to be updated to use the actual WorkspaceId from the new module.
    // For now, the `active_workspace_id` field in `UserActivityDetectedEvent` might cause a type mismatch
    // if it still expects the placeholder `WorkspaceId(String)`.
    // The `common_events.rs` file needs to be updated to use `crate::workspaces::WorkspaceId`.
    // This change is outside the scope of the current subtask but is a necessary follow-up.
    // For now, this test might fail or might need to be commented out if `UserActivityDetectedEvent` hasn't been updated.
    // Assuming `common_events.rs` gets updated to use `crate::workspaces::WorkspaceId` (which is `uuid::Uuid`)
    #[test]
    fn user_activity_event_creation() {
        // Placeholder: actual WorkspaceId is uuid::Uuid.
        // The `UserActivityDetectedEvent` struct needs to be updated to use the proper WorkspaceId type.
        // For now, let's assume it's updated or this test is illustrative.
        // If WorkspaceId is now uuid::Uuid, we need a Uuid here.
        let example_workspace_id = uuid::Uuid::new_v4(); // Actual WorkspaceId from the new module

        let event = UserActivityDetectedEvent::new(
            UserActivityType::MouseClicked,
            UserSessionState::Active,
            Some(ApplicationId::new("app1".to_string())),
            Some(example_workspace_id), // Use the actual WorkspaceId type
        );
        assert_eq!(event.activity_type, UserActivityType::MouseClicked);
        assert!(event.active_application_id.is_some());
        assert!(event.active_workspace_id.is_some());
        assert_eq!(event.active_workspace_id.unwrap(), example_workspace_id);
    }


    #[test]
    fn system_shutdown_event_creation() {
        let event = SystemShutdownInitiatedEvent::new(
            ShutdownReason::UserRequest,
            false,
            Some(30),
            Some("Shutting down for maintenance".to_string()),
        );
        assert_eq!(event.reason, ShutdownReason::UserRequest);
        assert_eq!(event.is_reboot, false);
        assert_eq!(event.delay_seconds, Some(30));
        assert_eq!(event.message, Some("Shutting down for maintenance".to_string()));
    }

     #[test]
    fn shutdown_reason_default() {
        assert_eq!(ShutdownReason::default(), ShutdownReason::Other);
    }
>>>>>>> 325d6079
}<|MERGE_RESOLUTION|>--- conflicted
+++ resolved
@@ -123,90 +123,7 @@
     FocusStealingPreventionLevel,
     WindowGroupingPolicy,
 };
-<<<<<<< HEAD
-// Updated re-exports for the AI module to reflect new structure
-pub use ai::{
-    AIInteractionLogicService, DefaultAIInteractionLogicService, // Core logic service
-    MCPConnectionService, MCPConsentManager, // Key MCP services from ai::mcp
-    MCPServerConfig, ClientCapabilities, ServerInfo, ServerCapabilities, // Common MCP types from ai::mcp::types
-    AIInteractionContext, AIModelProfile, AIDataCategory, AIConsentStatus, AIConsent, AttachmentData, AIInteractionError, // AI specific types from ai::mcp::types
-    IMCPTransport // Transport trait from ai::mcp::transport
-};
-pub use notification::{NotificationManager, DefaultNotificationManager, NotificationCategory, NotificationUrgency};
-pub use window_management::{WindowPolicyManager, DefaultWindowPolicyManager, WindowAction, WindowType, WindowState};
-pub use power_management::{PowerManagementService, DefaultPowerManagementService, PowerState, BatteryState, BatteryInfo};
-
-/// Initialize the domain layer.
-///
-/// This function initializes all domain services with default configurations.
-/// All services are wrapped in thread-safe containers to ensure concurrent access safety.
-///
-/// # Returns
-///
-/// A `Result` containing a tuple of all domain services.
-pub async fn initialize() -> Result<(
-    std::sync::Arc<DefaultWorkspaceService>,
-    std::sync::Arc<DefaultThemeManager>,
-    // std::sync::Arc<DefaultConsentManager>, // Old
-    // std::sync::Arc<DefaultAIInteractionService>, // Old
-    // Replace with new AI services. DefaultAIInteractionLogicService now depends on MCPConsentManager and MCPConnectionService.
-    // MCPConsentManager is simple. MCPConnectionService needs SystemIMCPClientService.
-    std::sync::Arc<ai::MCPConsentManager>, // New
-    std::sync::Arc<ai::DefaultAIInteractionLogicService>, // New
-    std::sync::Arc<DefaultNotificationManager>,
-    std::sync::Arc<DefaultWindowPolicyManager>,
-    std::sync::Arc<DefaultPowerManagementService>,
-), DomainError> {
-    use std::sync::Arc;
-    
-    // Initialize workspace service
-    let workspace_service = Arc::new(DefaultWorkspaceService::with_default_workspace()?);
-    
-    // Initialize theme manager
-    let theme_manager = Arc::new(DefaultThemeManager::new()?);
-    
-    // Initialize new AI services
-    // MCPConsentManager is straightforward.
-    let mcp_consent_manager = Arc::new(ai::MCPConsentManager::new());
-
-    // MCPConnectionService needs a SystemIMCPClientService.
-    // Assuming novade_system::mcp_client_service::DefaultMCPClientService is available
-    // and can be instantiated here. This implies novade-system is a dependency.
-    let system_mcp_service = Arc::new(novade_system::mcp_client_service::DefaultMCPClientService::new());
-    
-    // Default client capabilities for MCPConnectionService
-    let default_client_capabilities = ai::ClientCapabilities { supports_streaming: false }; // Example
-    
-    let mcp_connection_service = Arc::new(ai::MCPConnectionService::new(
-        default_client_capabilities,
-        system_mcp_service,
-    ));
-    
-    // DefaultAIInteractionLogicService now takes MCPConnectionService and MCPConsentManager
-    let ai_logic_service = Arc::new(ai::DefaultAIInteractionLogicService::new(
-        mcp_connection_service,
-        mcp_consent_manager.clone(), // Clone the Arc for MCPConsentManager
-    ));
-    
-    // Initialize notification manager
-    let notification_manager = Arc::new(DefaultNotificationManager::new());
-    
-    // Initialize window policy manager
-    let window_policy_manager = Arc::new(DefaultWindowPolicyManager::with_default_policies()?);
-    
-    // Initialize power management service
-    let power_management_service = Arc::new(DefaultPowerManagementService::new());
-    
-    Ok((
-        workspace_service,
-        theme_manager,
-        mcp_consent_manager, // Return the new MCPConsentManager instance
-        ai_logic_service,    // Return the new DefaultAIInteractionLogicService instance
-        notification_manager,
-        window_policy_manager,
-        power_management_service,
-    ))
-=======
+
 
 // Declare the user_centric_services module
 pub mod user_centric_services;
@@ -403,5 +320,4 @@
     fn shutdown_reason_default() {
         assert_eq!(ShutdownReason::default(), ShutdownReason::Other);
     }
->>>>>>> 325d6079
 }