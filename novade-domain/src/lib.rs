<<<<<<< HEAD
pub mod workspaces;
=======
// Declare modules
pub mod common_events;
pub mod shared_types;

// Re-export public types from shared_types
pub use shared_types::{
    ApplicationId,
    UserSessionState,
    ResourceIdentifier,
};

// Re-export public types from common_events
pub use common_events::{
    UserActivityType,
    UserActivityDetectedEvent,
    ShutdownReason,
    SystemShutdownInitiatedEvent,
};

// Declare the workspaces module (replacing the placeholder)
pub mod workspaces;

// Re-export key public types from the workspaces module (Iteration 1)
pub use workspaces::{
    // core types
    Workspace,
    WorkspaceId, // This is uuid::Uuid
    WindowIdentifier,
    WorkspaceLayoutType,
    WorkspaceCoreError,
    WorkspaceRenamedData,
    WorkspaceLayoutChangedData,
    // config types
    WorkspaceSnapshot,
    WorkspaceSetSnapshot,
    WorkspaceConfigError,
    WorkspaceConfigProvider,
    FilesystemConfigProvider, // Re-exporting the concrete provider for convenience
    // assignment types
    assign_window_to_workspace,
    remove_window_from_workspace,
    find_workspace_for_window,
    WindowAssignmentError,
    // manager types
    WorkspaceManagerService,
    DefaultWorkspaceManager,
    WorkspaceManagerError,
    WorkspaceEvent,
};

// Declare the theming module
pub mod theming;

// Re-export main public types from the theming module
pub use theming::{
    ThemingEngine,
    ThemeChangedEvent,
    ThemingConfiguration,
    AppliedThemeState,
    ThemeDefinition,
    ThemingError,
    // Specific token types if they are commonly used directly by consumers,
    // otherwise, they might be kept within the theming module's scope.
    // For example, TokenIdentifier and TokenValue might be too granular for top-level re-export
    // unless a consumer is expected to build themes programmatically frequently.
    // For now, keeping them out of top-level re-export unless a clear need arises.
    // Re-exporting TokenIdentifier as it's part of some public event/state structures indirectly.
    TokenIdentifier,
};

// Declare the global_settings module
pub mod global_settings;

// Re-export main public types from the global_settings module
pub use global_settings::{
    GlobalDesktopSettings,
    AppearanceSettings,
    InputBehaviorSettings,
    ColorScheme,
    SettingPath,
    AppearanceSettingPath, // Added for completeness if needed by consumers
    InputBehaviorSettingPath, // Added for completeness
    FontSettingPath, // New
    WorkspaceSettingPath, // New
    PowerManagementSettingPath, // New
    DefaultApplicationSettingPath, // New
    GlobalSettingsError,
    SettingsPersistenceProvider,
    FilesystemSettingsProvider, // Example provider
    SettingChangedEvent,
    SettingsLoadedEvent,
    SettingsSavedEvent, // New
    GlobalSettingsService,
    DefaultGlobalSettingsService,
    // New specific types from global_settings::types
    FontSettings,
    FontHinting,
    FontAntialiasing,
    WorkspaceSettings,
    WorkspaceSwitchingBehavior,
    PowerManagementPolicySettings,
    LidCloseAction,
    DefaultApplicationsSettings,
};

// Declare the window_management_policy module
pub mod window_management_policy;

// Re-export main public types from the window_management_policy module
pub use window_management_policy::{
    TilingMode,
    NewWindowPlacementStrategy,
    GapSettings,
    WindowSnappingPolicy,
    WindowLayoutInfo,
    WorkspaceWindowLayout,
    WindowPolicyError,
    WindowManagementPolicyService,
    DefaultWindowManagementPolicyService,
    // New types for Iteration 3
    WindowPolicyOverrides,
    FocusPolicy,
    FocusStealingPreventionLevel,
    WindowGroupingPolicy,
};


// Declare the user_centric_services module
pub mod user_centric_services;

// Re-export main public types from the user_centric_services module
pub use user_centric_services::{
    // ai_interaction types
    AIDataCategory,
    AIConsentStatus,
    AIModelCapability,
    AIModelProfile,
    AIConsentScope,
    AIConsent,
    AIInteractionError,
    AIConsentProvider,
    AIModelProfileProvider,
    AIInteractionLogicService,
    DefaultAIInteractionLogicService,
    // New concrete provider types if they are intended for direct use by consumers
    // For now, assuming consumers primarily use the traits (AIConsentProvider, etc.)
    // and the DefaultAIInteractionLogicService would be configured with concrete providers
    // by the application setup layer, not necessarily needing direct crate-level re-export
    // of FilesystemAIConsentProvider unless explicitly stated.
    // The prompt for ai_interaction/mod.rs re-exports them, so let's include them here for consistency.
    FilesystemAIConsentProvider,
    FilesystemAIModelProfileProvider,
    // New iteration 2 types for AI
    AttachmentData,
    InteractionParticipant,
    InteractionHistoryEntry,
    AIInteractionContext,
    // events (AIInteractionEvent is already here, NotificationEvent and DismissReason are new)
    AIInteractionEvent, // This enum now includes new variants
    NotificationEvent, // New from user_centric_services::events
    NotificationDismissReason, // New from user_centric_services::events
    // notifications_core types
    NotificationUrgency,
    NotificationActionType,
    NotificationAction,
    NotificationInput,
    Notification,
    NotificationError,
    NotificationService,
    DefaultNotificationService,
    NotificationHistoryProvider, 
    FilesystemNotificationHistoryProvider, // Added in Iteration 3 for notifications_core
};

// Declare the notifications_rules module
pub mod notifications_rules;

// Re-export main public types from the notifications_rules module
pub use notifications_rules::{
    // types
    RuleConditionValue,
    RuleConditionOperator,
    RuleConditionField,
    SimpleRuleCondition,
    RuleCondition,
    RuleAction,
    NotificationRule,
    NotificationRuleSet,
    // errors
    NotificationRulesError,
    // persistence_iface
    NotificationRulesProvider,
    FilesystemNotificationRulesProvider, // Added in Iteration 2 for notifications_rules
    // engine
    RuleProcessingResult,
    NotificationRulesEngine,
    DefaultNotificationRulesEngine,
};


#[cfg(test)]
mod tests {
    use super::*;
    use shared_types::UserSessionState; // Ensure UserSessionState is in scope for tests
    // Temporarily comment out workspace-dependent tests until WorkspaceId is fully integrated from the new module
    // use crate::workspaces::WorkspaceId as ActualWorkspaceId; // Assuming this path after re-export

    #[test]
    fn application_id_creation_and_display() {
        let app_id_str = "test_app_id";
        let app_id = ApplicationId::new(app_id_str.to_string());
        assert_eq!(app_id.as_str(), app_id_str);
        assert_eq!(format!("{}", app_id), app_id_str);

        let app_id_from_string = ApplicationId::from(app_id_str.to_string());
        assert_eq!(app_id_from_string, app_id);

        let app_id_from_str_slice = ApplicationId::from(app_id_str);
        assert_eq!(app_id_from_str_slice, app_id);
    }

    #[test]
    #[should_panic]
    fn application_id_empty_new_panics() {
        ApplicationId::new("".to_string());
    }

    #[test]
    #[should_panic]
    fn application_id_empty_from_string_panics() {
        ApplicationId::from("".to_string());
    }

    #[test]
    #[should_panic]
    fn application_id_empty_from_str_panics() {
        ApplicationId::from("");
    }

    #[test]
    fn user_session_state_default() {
        assert_eq!(UserSessionState::default(), UserSessionState::Active);
    }

    #[test]
    fn resource_identifier_creation() {
        let r_id = ResourceIdentifier::new("type1".to_string(), "id1".to_string(), Some("label1".to_string()));
        assert_eq!(r_id.r#type, "type1");
        assert_eq!(r_id.id, "id1");
        assert_eq!(r_id.label, Some("label1".to_string()));

        let file_id = ResourceIdentifier::file("/path/to/file".to_string(), None);
        assert_eq!(file_id.r#type, "file");
        assert_eq!(file_id.id, "/path/to/file");

        let url_id = ResourceIdentifier::url("http://example.com".to_string(), Some("Example".to_string()));
        assert_eq!(url_id.r#type, "url");
        assert_eq!(url_id.id, "http://example.com");

        let uuid_id = ResourceIdentifier::new_uuid("user".to_string(), None);
        assert_eq!(uuid_id.r#type, "user");
        assert!(!uuid_id.id.is_empty()); // Check that a UUID was generated
    }

    #[test]
    #[should_panic]
    fn resource_identifier_empty_type_panics() {
        ResourceIdentifier::new("".to_string(), "id1".to_string(), None);
    }

    #[test]
    #[should_panic]
    fn resource_identifier_empty_id_panics() {
        ResourceIdentifier::new("type1".to_string(), "".to_string(), None);
    }

    // This test needs to be updated to use the actual WorkspaceId from the new module.
    // For now, the `active_workspace_id` field in `UserActivityDetectedEvent` might cause a type mismatch
    // if it still expects the placeholder `WorkspaceId(String)`.
    // The `common_events.rs` file needs to be updated to use `crate::workspaces::WorkspaceId`.
    // This change is outside the scope of the current subtask but is a necessary follow-up.
    // For now, this test might fail or might need to be commented out if `UserActivityDetectedEvent` hasn't been updated.
    // Assuming `common_events.rs` gets updated to use `crate::workspaces::WorkspaceId` (which is `uuid::Uuid`)
    #[test]
    fn user_activity_event_creation() {
        // Placeholder: actual WorkspaceId is uuid::Uuid.
        // The `UserActivityDetectedEvent` struct needs to be updated to use the proper WorkspaceId type.
        // For now, let's assume it's updated or this test is illustrative.
        // If WorkspaceId is now uuid::Uuid, we need a Uuid here.
        let example_workspace_id = uuid::Uuid::new_v4(); // Actual WorkspaceId from the new module

        let event = UserActivityDetectedEvent::new(
            UserActivityType::MouseClicked,
            UserSessionState::Active,
            Some(ApplicationId::new("app1".to_string())),
            Some(example_workspace_id), // Use the actual WorkspaceId type
        );
        assert_eq!(event.activity_type, UserActivityType::MouseClicked);
        assert!(event.active_application_id.is_some());
        assert!(event.active_workspace_id.is_some());
        assert_eq!(event.active_workspace_id.unwrap(), example_workspace_id);
    }


    #[test]
    fn system_shutdown_event_creation() {
        let event = SystemShutdownInitiatedEvent::new(
            ShutdownReason::UserRequest,
            false,
            Some(30),
            Some("Shutting down for maintenance".to_string()),
        );
        assert_eq!(event.reason, ShutdownReason::UserRequest);
        assert_eq!(event.is_reboot, false);
        assert_eq!(event.delay_seconds, Some(30));
        assert_eq!(event.message, Some("Shutting down for maintenance".to_string()));
    }

     #[test]
    fn shutdown_reason_default() {
        assert_eq!(ShutdownReason::default(), ShutdownReason::Other);
    }
}
>>>>>>> 141df08d
<|MERGE_RESOLUTION|>--- conflicted
+++ resolved
@@ -1,26 +1,3 @@
-<<<<<<< HEAD
-pub mod workspaces;
-=======
-// Declare modules
-pub mod common_events;
-pub mod shared_types;
-
-// Re-export public types from shared_types
-pub use shared_types::{
-    ApplicationId,
-    UserSessionState,
-    ResourceIdentifier,
-};
-
-// Re-export public types from common_events
-pub use common_events::{
-    UserActivityType,
-    UserActivityDetectedEvent,
-    ShutdownReason,
-    SystemShutdownInitiatedEvent,
-};
-
-// Declare the workspaces module (replacing the placeholder)
 pub mod workspaces;
 
 // Re-export key public types from the workspaces module (Iteration 1)
@@ -324,4 +301,3 @@
         assert_eq!(ShutdownReason::default(), ShutdownReason::Other);
     }
 }
->>>>>>> 141df08d
