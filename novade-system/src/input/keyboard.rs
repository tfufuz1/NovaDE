// src/input/keyboard.rs
use crate::input::config::KeyboardConfig;
use input::event::keyboard::{KeyboardKeyEvent, KeyState};
use std::time::{Duration, Instant};
use tracing::{debug, error, info, warn};
use xkbcommon::xkb;

// Libinput keycodes are offset by +8 compared to XKB/evdev keycodes.
const KEYCODE_OFFSET: u32 = 8;

#[derive(Debug, Clone, Copy, Default)]
pub struct ModifiersState {
    pub depressed: xkb::ModMask,
    pub latched: xkb::ModMask,
    pub locked: xkb::ModMask,
    pub effective: xkb::ModMask,
}

struct RepeatingKeyInfo {
    keycode: u32, // XKB keycode
    keysym: xkb::Keysym,
    first_repeat_at: Instant,
    next_repeat_at: Instant,
    repeat_interval: Duration,
}

pub struct Keyboard {
    xkb_context: xkb::Context,
    xkb_keymap: xkb::Keymap,
    pub xkb_state: xkb::State,
    modifiers_state: ModifiersState,

    // Key repeat handling
    repeating_key_info: Option<RepeatingKeyInfo>,
    repeat_delay_ms: u64,
    repeat_rate_hz: u32,

    // Compose key support
    compose_state: Option<xkb::ComposeState>,
    compose_pending: bool,
}

impl Keyboard {
    pub fn new(config: &KeyboardConfig) -> Result<Self, String> {
        info!("Keyboard: Initializing XKB context and keymap...");
        debug!("Keyboard: Using config: {:?}", config);

        let context = xkb::Context::new(xkb::CONTEXT_NO_FLAGS);
        if context.is_null() {
            return Err("Keyboard: Failed to create XKB context.".to_string());
        }
        info!("Keyboard: XKB context created successfully.");

        let keymap = xkb::Keymap::new_from_names(
            &context,
            "", // rules (empty for default)
            "", // model (empty for default)
            "", // layout (empty for default)
            "", // variant (empty for default)
            None, // options
            xkb::COMPILE_NO_FLAGS,
        );

        let xkb_keymap = match keymap {
            Some(km) => {
                info!("Keyboard: XKB keymap loaded successfully (using system defaults).");
                km
            }
            None => {
                return Err("Keyboard: Failed to load default XKB keymap.".to_string());
            }
        };

        let xkb_state = xkb::State::new(&xkb_keymap);
        info!("Keyboard: XKB state created from keymap.");
        let initial_modifiers = Self::current_xkb_modifiers_state(&xkb_state);

        // Initialize Compose State (Stub)
        let mut compose_state_opt: Option<xkb::ComposeState> = None;
        // TODO: Locale should ideally come from system settings or user configuration.
        let locale = "en_US.UTF-8";
        match xkb::ComposeTable::new_from_locale(&context, locale, xkb::COMPILE_NO_FLAGS) {
            Some(compose_table) => {
                info!("Keyboard: XKB compose table loaded successfully for locale '{}'.", locale);
                match xkb::ComposeState::new(&compose_table, xkb::COMPOSE_STATE_NO_FLAGS) {
                    Some(state) => {
                        info!("Keyboard: XKB compose state initialized successfully.");
                        compose_state_opt = Some(state);
                    }
                    None => {
                        warn!("Keyboard: Failed to create XKB compose state from table.");
                    }
                }
            }
            None => {
                warn!("Keyboard: Failed to load XKB compose table for locale '{}'. Compose key functionality will be unavailable.", locale);
            }
        }

        Ok(Self {
            xkb_context: context,
            xkb_keymap,
            xkb_state,
            modifiers_state: initial_modifiers,
            repeating_key_info: None,
            repeat_delay_ms: config.repeat_delay as u64,
            repeat_rate_hz: config.repeat_rate as u32,
            compose_state: compose_state_opt,
            compose_pending: false,
        })
    }

    fn current_xkb_modifiers_state(state: &xkb::State) -> ModifiersState {
        ModifiersState {
            depressed: state.serialize_mods(xkb::STATE_MODS_DEPRESSED),
            latched: state.serialize_mods(xkb::STATE_MODS_LATCHED),
            locked: state.serialize_mods(xkb::STATE_MODS_LOCKED),
            effective: state.serialize_mods(xkb::STATE_MODS_EFFECTIVE),
        }
    }

    pub fn get_effective_modifiers(&self) -> xkb::ModMask {
        self.modifiers_state.effective
    }

    pub fn get_modifiers_state(&self) -> ModifiersState {
        self.modifiers_state
    }

    pub fn handle_key_event(&mut self, event: &KeyboardKeyEvent) {
        let keycode = event.key();
        let xkb_keycode = keycode + KEYCODE_OFFSET;

        let direction = match event.key_state() {
            KeyState::Pressed => xkb::KeyDirection::Down,
            KeyState::Released => xkb::KeyDirection::Up,
        };

        // For compose, we are interested in Down events for feeding keysyms.
        // The actual key update to xkb_state should happen regardless,
        // as it affects modifiers which might be part of a compose sequence.
        let state_component_changed = self.xkb_state.update_key(xkb_keycode, direction);

        if state_component_changed.intersects(xkb::STATE_MODS_EFFECTIVE | xkb::STATE_MODS_DEPRESSED | xkb::STATE_MODS_LATCHED | xkb::STATE_MODS_LOCKED) {
            self.modifiers_state = Self::current_xkb_modifiers_state(&self.xkb_state);
            debug!("Keyboard: Modifier state changed: {:?}", self.modifiers_state);
        }

        let current_keysym = self.xkb_state.key_get_one_sym(xkb_keycode);
        let current_keysym_name = xkb::keysym_get_name(current_keysym);

        // --- Compose Key Handling (Stub) ---
        let mut event_consumed_by_compose = false;
        if direction == xkb::KeyDirection::Down { // Only feed key presses to compose state
            if let Some(ref mut compose_state) = self.compose_state {
                // Feed the keysym to the compose state.
                // Note: According to libxkbcommon docs, feeding a keysym that didn't result from
                // a key press (e.g. from a key repeat) might be problematic or ignored.
                // For now, we feed all keysyms from Down events.
                compose_state.feed(current_keysym);
                let status = compose_state.status();

                match status {
                    xkb::ComposeStatus::Composing => {
                        self.compose_pending = true;
                        event_consumed_by_compose = true; // Event is part of compose sequence
                        info!("Keyboard: Compose sequence active (composing). Fed keysym: '{}'.", current_keysym_name);
                    }
                    xkb::ComposeStatus::Composed => {
                        let composed_sym = compose_state.keysym();
                        let composed_name = xkb::keysym_get_name(composed_sym);
                        info!("Keyboard: Compose sequence COMPLETED. Composed keysym: '{}' ({:#0X}).", composed_name, composed_sym);
                        // TODO: This composed_sym should be sent to the client.
                        // For now, just log. The original event is consumed.
                        compose_state.reset();
                        self.compose_pending = false;
                        event_consumed_by_compose = true;
                    }
                    xkb::ComposeStatus::Cancelled => {
                        if self.compose_pending {
                            info!("Keyboard: Compose sequence CANCELLED. Fed keysym: '{}'.", current_keysym_name);
                        }
                        compose_state.reset(); // Reset on cancel
                        self.compose_pending = false;
                        // Event is NOT consumed by compose; process normally.
                    }
                    xkb::ComposeStatus::Nothing => {
                        if self.compose_pending {
                            // This means the sequence ended without a valid composition.
                            info!("Keyboard: Compose sequence ended with NO result after fed keysym: '{}'.", current_keysym_name);
                            self.compose_pending = false;
                        }
                        // Event is NOT consumed by compose; process normally.
                        // (No need to reset here as per typical state machine, it's already "nothing")
                    }
                }
            }
        }

        // If event was consumed by compose, we might not want to process repeats or other default actions.
        if event_consumed_by_compose {
            // If a key press was consumed by compose, cancel any repeats for previous keys.
            // And do not initiate repeat for the current key.
            if self.repeating_key_info.is_some() {
                 self.repeating_key_info = None;
                 debug!("Keyboard: Key repeat cancelled due to compose sequence consuming key press.");
            }
            debug!("Keyboard: Key event for '{}' ({:?}) consumed by compose sequence.", current_keysym_name, event.key_state());
            return; // Early return for consumed event
        }

        // --- Normal Key Processing (including Repeat) ---
        // (This part is skipped if event_consumed_by_compose is true)
        debug!(
            "Keyboard: Key event (post-compose check): raw_kc={}, xkb_kc={}, state={:?}, keysym='{}' ({:#0X}), mods_eff={:?}",
            keycode, xkb_keycode, event.key_state(), current_keysym_name, current_keysym, self.modifiers_state.effective
        );

        match direction {
            xkb::KeyDirection::Down => {
                if self.repeat_rate_hz > 0 && self.xkb_keymap.key_repeats(xkb_keycode) {
                    let repeat_interval_ms = if self.repeat_rate_hz > 0 { 1000 / self.repeat_rate_hz as u64 } else { 0 };
                    if repeat_interval_ms > 0 {
                        let now = Instant::now();
                        let first_repeat_at = now + Duration::from_millis(self.repeat_delay_ms);
                        self.repeating_key_info = Some(RepeatingKeyInfo {
                            keycode: xkb_keycode,
                            keysym: current_keysym,
                            first_repeat_at,
                            next_repeat_at: first_repeat_at,
                            repeat_interval: Duration::from_millis(repeat_interval_ms),
                        });
                        debug!("Keyboard: Key repeat initiated for keycode {} ('{}'), delay: {}ms, rate: {}hz (interval: {}ms)",
                               xkb_keycode, current_keysym_name, self.repeat_delay_ms, self.repeat_rate_hz, repeat_interval_ms);
                    } else {
                         if self.repeating_key_info.is_some() {
                            self.repeating_key_info = None;
                            debug!("Keyboard: Key repeat cancelled for keycode {} due to repeat_rate_hz <= 0.", xkb_keycode);
                        }
                    }
                } else {
                    if let Some(info) = &self.repeating_key_info {
                        if info.keycode == xkb_keycode {
                            self.repeating_key_info = None;
                             debug!("Keyboard: Key does not repeat, cancelling any existing repeat for keycode {}.", xkb_keycode);
                        }
                    }
                }
            }
            xkb::KeyDirection::Up => {
                if let Some(info) = &self.repeating_key_info {
                    if info.keycode == xkb_keycode {
                        self.repeating_key_info = None;
                        debug!("Keyboard: Key repeat cancelled for keycode {} ('{}') due to key release.", xkb_keycode, current_keysym_name);
                    }
                }
            }
        }
    }

    pub fn process_repeat(&mut self, now: Instant) {
        let mut should_repeat_info: Option<(u32, xkb::Keysym)> = None;

        if let Some(info) = &self.repeating_key_info {
            if now >= info.next_repeat_at {
                should_repeat_info = Some((info.keycode, info.keysym));
            }
        }

        if let Some((keycode_to_repeat, keysym_to_repeat)) = should_repeat_info {
            // Take and update, then put back to avoid borrowing issues if we called handle_key_event
            if let Some(mut info) = self.repeating_key_info.take() {
                let keysym_name = xkb::keysym_get_name(keysym_to_repeat);
                info!(
                    "Keyboard: Repeating key: xkb_keycode={}, keysym='{}' ({:#0X}), mods_eff={:?}",
                    keycode_to_repeat, keysym_name, keysym_to_repeat, self.modifiers_state.effective
                );

                // TODO: Generate a "repeated" key event to be sent to the client.
                // This might involve constructing a synthetic KeyboardKeyEvent or similar.
                // For now, we just log.
                // Crucially, a repeated key should NOT re-feed the compose state.

                info.next_repeat_at += info.repeat_interval;
                if info.next_repeat_at < now { // Ensure time moves forward
                    info.next_repeat_at = now + info.repeat_interval;
                }
                self.repeating_key_info = Some(info); // Put it back
            }
        }
    }
}

<<<<<<< HEAD
impl std::fmt::Debug for Keyboard {
    fn fmt(&self, f: &mut std::fmt::Formatter<'_>) -> std::fmt::Result {
        f.debug_struct("Keyboard")
            .field("modifiers_state", &self.modifiers_state)
            .field("repeat_delay_ms", &self.repeat_delay_ms)
            .field("repeat_rate_hz", &self.repeat_rate_hz)
            .field("repeating_key_info", &self.repeating_key_info)
            .field("compose_pending", &self.compose_pending)
            .field("compose_state_is_some", &self.compose_state.is_some())
            .field("xkb_context", &"Opaque xkb::Context")
            .field("xkb_keymap", &"Opaque xkb::Keymap")
            // xkb_state is not easily printable without its internal raw pointers
            .field("xkb_state", &"Opaque xkb::State")
            .finish()
    }
}

impl std::fmt::Debug for RepeatingKeyInfo {
    fn fmt(&self, f: &mut std::fmt::Formatter<'_>) -> std::fmt::Result {
        f.debug_struct("RepeatingKeyInfo")
            .field("keycode", &self.keycode)
            .field("keysym", &format_args!("{:#0X} ({})", self.keysym, xkb::keysym_get_name(self.keysym)))
            .field("first_repeat_at", &self.first_repeat_at)
            .field("next_repeat_at", &self.next_repeat_at)
            .field("repeat_interval", &self.repeat_interval)
            .finish()
=======
#[cfg(test)]
mod tests {
    use super::*;
    use crate::input::config::KeyboardConfig;
    use crate::input::focus::ProcessedKeyEvent; // For type matching

    #[test]
    fn test_keyboard_new() {
        let kb_config = KeyboardConfig { repeat_rate: Some(30), repeat_delay: Some(500) };
        let keyboard = Keyboard::new(Some(kb_config));
        assert!(keyboard.pressed_keys.is_empty());
        assert_eq!(keyboard.modifier_state, ModifiersState::default());
        assert!(keyboard.xkb_keymap.is_some()); // StubXkbKeymap::new returns Some
        assert!(keyboard.xkb_state.is_some());  // StubXkbState::new returns Some
        assert_eq!(keyboard.repeat_config.as_ref().unwrap().repeat_rate, Some(30));
    }

    #[test]
    fn test_handle_key_event_press_release() {
        let mut keyboard = Keyboard::new(None);
        let keycode_a = 30; // Example keycode
        let time = 1000;

        // Press event
        let event_opt = keyboard.handle_key_event(keycode_a, KeyState::Pressed, time);
        assert!(event_opt.is_some());
        let processed_event = event_opt.unwrap();

        assert!(keyboard.pressed_keys.contains(&keycode_a));
        assert_eq!(processed_event.raw_keycode, keycode_a);
        assert_eq!(processed_event.state, KeyState::Pressed);
        assert_eq!(processed_event.keysym, keycode_a + 1000); // StubXkbState logic

        // Release event
        let event_opt_rel = keyboard.handle_key_event(keycode_a, KeyState::Released, time + 10);
        assert!(event_opt_rel.is_some());
        let processed_event_rel = event_opt_rel.unwrap();

        assert!(!keyboard.pressed_keys.contains(&keycode_a));
        assert_eq!(processed_event_rel.state, KeyState::Released);
    }

    #[test]
    fn test_modifier_state_update_on_key_event() {
        // This test is limited because StubXkbState.serialize_mods always returns (0,0,0,0)
        // and StubXkbState.update_key is a no-op regarding actual modifier calculation.
        // A real test would need a mockable XKB state or more complex stubs.
        let mut keyboard = Keyboard::new(None);
        let keycode_shift = 42; // Example shift keycode

        // Simulate Shift press - this should internally call update_modifier_state
        keyboard.handle_key_event(keycode_shift, KeyState::Pressed, 100);

        // In our current stub, serialize_mods() always returns default.
        // So, this test mainly verifies that update_modifier_state is called and doesn't panic.
        // The returned ModifiersState from update_modifier_state() will be the default.
        let mod_state_opt = keyboard.update_modifier_state();
        // If it was already default and no actual change happened in stub, it returns None
        // If it was different and changed to default, it returns Some(default)
        // Our initial state is default, stub always returns default, so expect None (no change from default)
        // OR, if we want to ensure it *became* default:
        if mod_state_opt.is_some() { // if it did change
             assert_eq!(mod_state_opt.unwrap(), ModifiersState::default());
        } else { // if it didn't change from initial default
             assert_eq!(keyboard.modifier_state, ModifiersState::default());
        }


        // The ProcessedKeyEvent from handle_key_event would contain the modifier state
        let event_opt = keyboard.handle_key_event(keycode_shift, KeyState::Pressed, 100);
        let processed_event = event_opt.unwrap();
        // This reflects the state *after* the key press, based on stubbed serialize_mods
        assert_eq!(processed_event.modifiers, ModifiersState { depressed: 0, latched: 0, locked: 0, group: 0 });
    }

    #[test]
    fn test_key_repeat_logic_conceptual() {
        let kb_config = KeyboardConfig { repeat_rate: Some(25), repeat_delay: Some(600) };
        let mut keyboard = Keyboard::new(Some(kb_config));
        let keycode = 30;

        assert!(keyboard.repeating_key.is_none());
        keyboard.handle_key_event(keycode, KeyState::Pressed, 100);
        assert_eq!(keyboard.repeating_key, Some(keycode));

        // Press another key - repeat should switch
        keyboard.handle_key_event(31, KeyState::Pressed, 110);
        assert_eq!(keyboard.repeating_key, Some(31));

        keyboard.handle_key_event(31, KeyState::Released, 120);
        assert!(keyboard.repeating_key.is_none());

        // Release a non-repeating key
        keyboard.handle_key_event(keycode, KeyState::Released, 130); // keycode was not the one repeating
        assert!(keyboard.repeating_key.is_none()); // Should still be none
>>>>>>> 85993c33
    }
}<|MERGE_RESOLUTION|>--- conflicted
+++ resolved
@@ -291,7 +291,6 @@
     }
 }
 
-<<<<<<< HEAD
 impl std::fmt::Debug for Keyboard {
     fn fmt(&self, f: &mut std::fmt::Formatter<'_>) -> std::fmt::Result {
         f.debug_struct("Keyboard")
@@ -318,7 +317,6 @@
             .field("next_repeat_at", &self.next_repeat_at)
             .field("repeat_interval", &self.repeat_interval)
             .finish()
-=======
 #[cfg(test)]
 mod tests {
     use super::*;
@@ -414,6 +412,6 @@
         // Release a non-repeating key
         keyboard.handle_key_event(keycode, KeyState::Released, 130); // keycode was not the one repeating
         assert!(keyboard.repeating_key.is_none()); // Should still be none
->>>>>>> 85993c33
+
     }
 }