// src/input/focus.rs

use crate::wayland_server_module_placeholder::{
    ClientId, SurfaceId, WaylandServerHandle, SurfaceManagerHandle,
    PointerObjectId, KeyboardObjectId
};
use crate::input::keyboard::ModifiersState as InputModifierState;
use tracing::{debug, info, warn};
use std::collections::VecDeque; // Added for focus history

const MAX_FOCUS_HISTORY_SIZE: usize = 10;

#[derive(Debug, Clone, Copy, Default, PartialEq)] // Added PartialEq for history operations
struct FocusedElements {
    keyboard_surface: Option<SurfaceId>,
    keyboard_client: Option<ClientId>,
    pointer_surface: Option<SurfaceId>, // Pointer focus isn't typically part of Alt-Tab history
    pointer_client: Option<ClientId>,   // but kept for struct consistency.
}

#[derive(Debug, Clone, Copy)]
enum GrabType {
    KeyboardOnly,
    PointerOnly, // Typically implies keyboard focus might also follow or be managed by client
    Full,        // Both keyboard and pointer are grabbed
}

#[derive(Debug, Clone, Copy)]
struct GrabState {
    grabbed_surface: SurfaceId, // The surface that initiated the grab
    grab_client: ClientId,      // The client owning the grabbed surface
    grab_type: GrabType,
}

pub struct FocusManager {
    focused: FocusedElements,
    previous_focus_state: Option<FocusedElements>,
    grab_state: Option<GrabState>,
    focus_history: VecDeque<FocusedElements>, // For Alt-Tab like cycling

    pointer_x: f64,
    pointer_y: f64,
    wayland_handle: WaylandServerHandle,
    surface_manager: SurfaceManagerHandle,

    active_pointer_obj: Option<PointerObjectId>,
    active_keyboard_obj: Option<KeyboardObjectId>,
}

impl FocusManager {
    pub fn new(wayland_handle: WaylandServerHandle, surface_manager: SurfaceManagerHandle) -> Self {
        info!("FocusManager: Initializing...");
        Self {
            focused: FocusedElements::default(),
            previous_focus_state: None,
            grab_state: None,
            focus_history: VecDeque::with_capacity(MAX_FOCUS_HISTORY_SIZE),
            pointer_x: 0.0,
            pointer_y: 0.0,
            wayland_handle,
            surface_manager,
            active_pointer_obj: Some(PointerObjectId(1)),
            active_keyboard_obj: Some(KeyboardObjectId(1)),
        }
    }

    pub fn update_pointer_position(&mut self, new_x: f64, new_y: f64) {
        self.pointer_x = new_x;
        self.pointer_y = new_y;
        // debug!("FocusManager: Pointer position updated to ({:.2}, {:.2})", new_x, new_y);

        let mut target_surface_info = self.surface_manager.surface_at(new_x, new_y);

        // If grabbed, pointer events might be restricted or redirected
        if let Some(grab) = self.grab_state {
            match grab.grab_type {
                GrabType::PointerOnly | GrabType::Full => {
                    // For simplicity in this stub: if grabbed, all pointer events go to the grabbing surface's client.
                    // A real implementation would check if new_x, new_y is within the grab_surface or its sub-surfaces,
                    // or if the grab is "modal" in a way that all pointer input outside is ignored or sent to the grabber.
                    // We'll assume the pointer is now "on" the grabbed surface for event delivery purposes.
                    debug!("FocusManager: Input grab active ({:?}). Pointer events directed to grabbed surface {:?} (client {:?})",
                           grab.grab_type, grab.grabbed_surface, grab.grab_client);
                    target_surface_info = Some((grab.grabbed_surface, grab.grab_client));
                }
                _ => {} // KeyboardOnly grab doesn't affect pointer focus directly here
            }
        }

        let current_target_surface_id = target_surface_info.map(|(sid, _)| sid);
        if self.focused.pointer_surface != current_target_surface_id {
            let serial = self.wayland_handle.next_serial(); // Generate one serial for this focus change

            if let (Some(old_surface), Some(old_client), Some(pointer_obj)) =
                (self.focused.pointer_surface, self.focused.pointer_client, self.active_pointer_obj) {
                if old_surface != current_target_surface_id.unwrap_or(SurfaceId(0)) { // Avoid leave if re-entering same
                    info!("FocusManager: Pointer leaving surface {:?} (client {:?}), serial {}", old_surface, old_client, serial);
                    self.wayland_handle.send_wl_pointer_leave(old_client, pointer_obj, old_surface, serial);
                }
            }

            self.focused.pointer_surface = current_target_surface_id;
            self.focused.pointer_client = target_surface_info.map(|(_, cid)| cid);

            if let (Some(new_surface), Some(new_client), Some(pointer_obj)) =
                (self.focused.pointer_surface, self.focused.pointer_client, self.active_pointer_obj) {
                // TODO: sx, sy should be surface-local coordinates.
                let surface_local_x = new_x; // Placeholder
                let surface_local_y = new_y; // Placeholder
                info!("FocusManager: Pointer entering surface {:?} (client {:?}) at L({:.2}, {:.2}), serial {}",
                      new_surface, new_client, surface_local_x, surface_local_y, serial);
                self.wayland_handle.send_wl_pointer_enter(new_client, pointer_obj, new_surface, surface_local_x, surface_local_y, serial);
            }
            // debug!("FocusManager: Pointer focus changed to surface {:?} (client {:?})",
            //       self.focused.pointer_surface, self.focused.pointer_client);
        }
    }

    pub fn set_keyboard_focus(&mut self, surface_id: Option<SurfaceId>, client_id: Option<ClientId>) {
        // If a grab is active and includes keyboard, focus is forced to the grabber.
        if let Some(grab) = self.grab_state {
            match grab.grab_type {
                GrabType::KeyboardOnly | GrabType::Full => {
                    if surface_id != Some(grab.grabbed_surface) || client_id != Some(grab.grab_client) {
                        info!("FocusManager: Keyboard focus attempted change during grab, redirecting to grabbed surface {:?} (client {:?})",
                              grab.grabbed_surface, grab.grab_client);
                    }
                    // Force focus to the grabbing surface/client
                    self._do_set_keyboard_focus(Some(grab.grabbed_surface), Some(grab.grab_client));
                    return;
                }
                _ => {} // PointerOnly grab doesn't force keyboard focus here.
            }
        }
        self._do_set_keyboard_focus(surface_id, client_id, false); // false indicates not a grab-forced focus
    }

    fn _do_set_keyboard_focus(&mut self, surface_id: Option<SurfaceId>, client_id: Option<ClientId>, is_grab_forced: bool) {
        if self.focused.keyboard_surface == surface_id && self.focused.keyboard_client == client_id {
            // No change in focus, but ensure modifiers are up-to-date if requested (e.g. for a new client binding kbd)
             if let (Some(_new_surface), Some(new_client), Some(kbd_obj)) = (surface_id, client_id, self.active_keyboard_obj) {
                let serial = self.wayland_handle.next_serial();
                let (dummy_mods_depressed, dummy_mods_latched, dummy_mods_locked, dummy_group) = (0,0,0,0); // Placeholder
                self.wayland_handle.send_wl_keyboard_modifiers(new_client, kbd_obj, serial, dummy_mods_depressed, dummy_mods_latched, dummy_mods_locked, dummy_group);
             }
            return;
        }

        let old_focused_elements = self.focused; // Capture for history if it was valid

        let serial = self.wayland_handle.next_serial();

        if let (Some(old_surface), Some(old_client), Some(kbd_obj)) =
            (self.focused.keyboard_surface, self.focused.keyboard_client, self.active_keyboard_obj) {
            info!("FocusManager: Keyboard leaving surface {:?} (client {:?}), serial {}", old_surface, old_client, serial);
            self.wayland_handle.send_wl_keyboard_leave(old_client, kbd_obj, old_surface, serial);
        }

        self.focused.keyboard_surface = surface_id;
        self.focused.keyboard_client = client_id;
        // Pointer focus is not directly changed here, but could be if policy dictates (e.g. click-to-focus sets kbd focus)

        if let (Some(new_surface), Some(new_client), Some(kbd_obj)) =
            (self.focused.keyboard_surface, self.focused.keyboard_client, self.active_keyboard_obj) {
            info!("FocusManager: Keyboard entering surface {:?} (client {:?}), serial {}", new_surface, new_client, serial);
            let pressed_keys_on_enter: Vec<u32> = Vec::new();
            self.wayland_handle.send_wl_keyboard_enter(new_client, kbd_obj, new_surface, &pressed_keys_on_enter, serial);

            let (dummy_mods_depressed, dummy_mods_latched, dummy_mods_locked, dummy_group) = (0,0,0,0);
            self.wayland_handle.send_wl_keyboard_modifiers(new_client, kbd_obj, serial, dummy_mods_depressed, dummy_mods_latched, dummy_mods_locked, dummy_group);

            // Update focus history if this isn't a grab-forced focus and is a valid new focus target
            if !is_grab_forced {
                let new_focus_entry = FocusedElements {
                    keyboard_client: Some(new_client),
                    keyboard_surface: Some(new_surface),
                    pointer_surface: None, // History primarily tracks keyboard focus targets
                    pointer_client: None,
                };

                // Remove if already in history to bring to front
                self.focus_history.retain(|x| *x != new_focus_entry);
                self.focus_history.push_front(new_focus_entry);
                if self.focus_history.len() > MAX_FOCUS_HISTORY_SIZE {
                    self.focus_history.pop_back();
                }
                debug!("FocusManager: Updated focus history. New front: {:?}. History size: {}",
                       self.focus_history.front(), self.focus_history.len());
            }

        } else { // Focus set to None
             if !is_grab_forced && (old_focused_elements.keyboard_client.is_some() || old_focused_elements.keyboard_surface.is_some()) {
                // If focus was cleared (set to None) and it previously had a value,
                // we don't add a "None" entry to history, but the leave event is sent.
                // The history should only contain actual focus targets.
                 debug!("FocusManager: Keyboard focus cleared.");
             }
        }
        debug!("FocusManager: Keyboard focus is now: surface {:?} (client {:?})",
              self.focused.keyboard_surface, self.focused.keyboard_client);
    }

    // --- Input Grab Mechanism ---
    pub fn request_grab(&mut self, surface_id: SurfaceId, client_id: ClientId, grab_type: GrabType) {
        if self.grab_state.is_some() {
            warn!("FocusManager: Grab already active. Ignoring new grab request for surface {:?}.", surface_id);
            return;
        }

        self.previous_focus_state = Some(self.focused); // Store current focus state
        self.grab_state = Some(GrabState {
            grabbed_surface: surface_id,
            grab_client: client_id,
            grab_type,
        });
        info!("FocusManager: Input grab ({:?}) activated for surface {:?} (client {:?})", grab_type, surface_id, client_id);

        // If grab includes keyboard, force keyboard focus to the grabbing surface
        match grab_type {
            GrabType::KeyboardOnly | GrabType::Full => {
                info!("FocusManager: Grab includes keyboard, setting keyboard focus to grabbed surface.");
                self._do_set_keyboard_focus(Some(surface_id), Some(client_id), true); // true: is_grab_forced
            }
            _ => {}
        }
    }

    pub fn release_grab(&mut self) {
        if self.grab_state.is_none() {
            warn!("FocusManager: No active grab to release.");
            return;
        }
        let grab_was_forcing_kbd_focus = match self.grab_state.unwrap().grab_type { // Safe unwrap due to check above
            GrabType::KeyboardOnly | GrabType::Full => true,
            _ => false,
        };

        info!("FocusManager: Input grab released. Restoring previous focus if available.");
        self.grab_state = None;

        if let Some(prev_focus) = self.previous_focus_state.take() {
            self._do_set_keyboard_focus(prev_focus.keyboard_surface, prev_focus.keyboard_client, false);
            self.update_pointer_position(self.pointer_x, self.pointer_y);
        } else {
            // If no specific previous state, clear keyboard focus if it was forced by grab,
            // otherwise let it be (it might have been changed by other means during grab if not a full kbd grab).
            if grab_was_forcing_kbd_focus {
                 self._do_set_keyboard_focus(None, None, false);
            }
            self.update_pointer_position(self.pointer_x, self.pointer_y);
        }
    }

    // --- Focus History Cycling ---
    pub fn cycle_focus_forward(&mut self) {
        if self.grab_state.is_some() {
            warn!("FocusManager: Cannot cycle focus while a grab is active.");
            return;
        }
        if self.focus_history.len() > 1 {
            if let Some(current_focus_entry) = self.focus_history.pop_front() {
                self.focus_history.push_back(current_focus_entry); // Move current to back
                if let Some(next_focus_target) = self.focus_history.front() {
                    info!("FocusManager: Cycling focus forward to: client {:?}, surface {:?}",
                          next_focus_target.keyboard_client, next_focus_target.keyboard_surface);
                    self._do_set_keyboard_focus(next_focus_target.keyboard_surface, next_focus_target.keyboard_client, false);
                } else {
                     // Should not happen if len > 1 and we just pushed current_focus_entry back
                    error!("FocusManager: Focus history inconsistent during cycle_focus_forward.");
                }
            }
        } else {
            info!("FocusManager: Not enough elements in focus history to cycle forward (size: {}).", self.focus_history.len());
        }
    }

    pub fn cycle_focus_backward(&mut self) {
        if self.grab_state.is_some() {
            warn!("FocusManager: Cannot cycle focus while a grab is active.");
            return;
        }
        if self.focus_history.len() > 1 {
            if let Some(last_focus_entry) = self.focus_history.pop_back() {
                self.focus_history.push_front(last_focus_entry); // Move last to front
                 // The element that was just moved to the front is the new target.
                if let Some(new_focus_target) = self.focus_history.front() {
                    info!("FocusManager: Cycling focus backward to: client {:?}, surface {:?}",
                        new_focus_target.keyboard_client, new_focus_target.keyboard_surface);
                    self._do_set_keyboard_focus(new_focus_target.keyboard_surface, new_focus_target.keyboard_client, false);
                } else {
                    error!("FocusManager: Focus history inconsistent during cycle_focus_backward.");
                }
            }
        } else {
             info!("FocusManager: Not enough elements in focus history to cycle backward (size: {}).", self.focus_history.len());
        }
    }

    // --- Event Delivery Methods (modified for grab) ---
    pub fn deliver_pointer_motion(&self, time: u32, dx: f64, dy: f64) {
        let (target_client, target_pointer_obj) =
            if let Some(grab) = &self.grab_state {
                match grab.grab_type {
                    GrabType::PointerOnly | GrabType::Full => (Some(grab.grab_client), self.active_pointer_obj),
                    _ => (self.focused.pointer_client, self.active_pointer_obj), // Kbd only grab, pointer acts normally
                }
            } else {
                (self.focused.pointer_client, self.active_pointer_obj)
            };

        if let (Some(client), Some(pointer_obj)) = (target_client, target_pointer_obj) {
            // sx, sy for wl_pointer.motion are surface-local.
            // This requires transformation logic not yet in place. Using global for now.
            let surface_x = self.pointer_x;
            let surface_y = self.pointer_y;
            debug!("FocusManager: Delivering pointer motion (dx={:.2}, dy={:.2}, time={}) to client {:?} via obj {:?}. Target pos ({:.2}, {:.2})",
                  dx, dy, time, client, pointer_obj, surface_x, surface_y);
            self.wayland_handle.send_wl_pointer_motion(client, pointer_obj, time, surface_x, surface_y);
        } else {
            // debug!("FocusManager: No client/surface has pointer focus or grab, dropping motion event.");
        }
    }

    pub fn deliver_pointer_button(&self, time: u32, button: u32, state: u32) {
        let (target_client, target_pointer_obj) =
            if let Some(grab) = &self.grab_state {
                match grab.grab_type {
                    GrabType::PointerOnly | GrabType::Full => (Some(grab.grab_client), self.active_pointer_obj),
                    _ => (self.focused.pointer_client, self.active_pointer_obj),
                }
            } else {
                (self.focused.pointer_client, self.active_pointer_obj)
            };

        if let (Some(client), Some(pointer_obj)) = (target_client, target_pointer_obj) {
            info!("FocusManager: Delivering pointer button (button={}, state={}, time={}) to client {:?}",
                  button, state, time, client);
            let serial = self.wayland_handle.next_serial();
            self.wayland_handle.send_wl_pointer_button(client, pointer_obj, time, button, state, serial);
        } else {
            // debug!("FocusManager: No client/surface has pointer focus or grab, dropping button event.");
        }
    }

    pub fn deliver_pointer_axis(&self, time: u32, axis: u32, value: f64) {
        let (target_client, target_pointer_obj) =
            if let Some(grab) = &self.grab_state {
                match grab.grab_type {
                    GrabType::PointerOnly | GrabType::Full => (Some(grab.grab_client), self.active_pointer_obj),
                    _ => (self.focused.pointer_client, self.active_pointer_obj),
                }
            } else {
                (self.focused.pointer_client, self.active_pointer_obj)
            };

        if let (Some(client), Some(pointer_obj)) = (target_client, target_pointer_obj) {
            info!("FocusManager: Delivering pointer axis (axis={}, value={:.2}, time={}) to client {:?}",
                  axis, value, time, client);
            self.wayland_handle.send_wl_pointer_axis(client, pointer_obj, time, axis, value);
        } else {
            // debug!("FocusManager: No client/surface has pointer focus or grab, dropping axis event.");
        }
    }

    pub fn deliver_keyboard_key(&self, time: u32, key: u32, state: u32, current_mods: Option<InputModifierState>) {
        let (target_client, target_kbd_obj) =
            if let Some(grab) = &self.grab_state {
                match grab.grab_type {
                    GrabType::KeyboardOnly | GrabType::Full => (Some(grab.grab_client), self.active_keyboard_obj),
                    _ => (self.focused.keyboard_client, self.active_keyboard_obj), // Ptr only grab, kbd acts normally
                }
            } else {
                (self.focused.keyboard_client, self.active_keyboard_obj)
            };

        if let (Some(client), Some(kbd_obj)) = (target_client, target_kbd_obj) {
            let serial = self.wayland_handle.next_serial();
            if let Some(mods) = current_mods {
                 self.wayland_handle.send_wl_keyboard_modifiers(
                    client, kbd_obj, serial,
                    mods.depressed.bits(),
                    mods.latched.bits(),
                    mods.locked.bits(),
                    0 // group - TODO: get from xkb_state.group()
                );
            }
            info!("FocusManager: Delivering keyboard key (key={}, state={}, time={}) to client {:?}",
                  key, state, time, client);
            self.wayland_handle.send_wl_keyboard_key(client, kbd_obj, time, key, state, serial);
        } else {
            // debug!("FocusManager: No client has keyboard focus or grab, dropping key event.");
        }
    }

    pub fn set_active_wl_objects(&mut self, pointer: Option<PointerObjectId>, keyboard: Option<KeyboardObjectId>) {
        self.active_pointer_obj = pointer;
        self.active_keyboard_obj = keyboard;
        info!("FocusManager: Active Wayland objects updated: pointer={:?}, keyboard={:?}", pointer, keyboard);
    }
<<<<<<< HEAD
=======
}


// Public accessors for Keyboard state needed by FocusManager for wl_keyboard.enter
// These are okay for stubs, but in real code, Keyboard might provide more direct methods.
impl Keyboard {
    pub fn pressed_keys(&self) -> &HashSet<u32> { &self.pressed_keys }
    pub fn modifier_state(&self) -> ModifiersState { self.modifier_state }
    // Allow tests to see pressed keys
    #[cfg(test)]
    pub fn test_pressed_keys(&self) -> &HashSet<u32> { &self.pressed_keys }
}

#[cfg(test)]
mod tests {
    use super::*;
    use crate::input::config::{InputConfig, PointerConfig as CfgPointer, KeyboardConfig as CfgKeyboard, DeviceSpecificConfigEntry};
    use crate::wayland_server_module_placeholder::{WaylandServerHandle, SurfaceManagerHandle, StubbedSurfaceInfo, Rect};
    use crate::input::keyboard::{Keyboard, KeyState, ModifiersState};
    use crate::input::pointer::{Pointer, ButtonState as PtrButtonState, ScrollSource as PtrScrollSource};
    use crate::input::touch::Touch;
    use std::collections::HashMap;

    // Helper to create a default InputConfig for tests
    fn default_test_input_config() -> InputConfig {
        InputConfig {
            default_pointer_config: Some(CfgPointer {
                acceleration_factor: Some(0.0), sensitivity: Some(1.0),
                acceleration_curve: None, button_mapping: None,
            }),
            default_keyboard_config: Some(CfgKeyboard {
                repeat_rate: Some(25), repeat_delay: Some(600),
            }),
            device_specific: None,
        }
    }

    // Helper to create a FocusManager with default stubs for testing
    fn create_test_focus_manager(config: &InputConfig) -> FocusManager {
        let sm_handle = SurfaceManagerHandle::new(); // Uses its own stubbed surfaces
        let wl_handle = WaylandServerHandle::new();
        FocusManager::new(wl_handle, sm_handle, config)
    }

    #[test]
    fn test_focus_manager_new() {
        let config = default_test_input_config();
        let fm = create_test_focus_manager(&config);
        assert!(fm.keyboard_focus.is_none());
        assert!(fm.pointer_focus.is_none());
        assert!(fm.active_grabs.is_empty());
    }

    #[test]
    fn test_calculate_surface_at_pointer() {
        let config = default_test_input_config();
        let fm = create_test_focus_manager(&config);
        // Based on SurfaceManagerHandle stub:
        // s1: id: 1, x: 0, y: 0, w: 800, h: 600, z:0
        // s2: id: 2, x: 50, y: 50, w: 100, h: 100, z:1 (top)

        assert_eq!(fm.calculate_surface_at_pointer(10.0, 10.0), Some(1)); // Only s1
        assert_eq!(fm.calculate_surface_at_pointer(60.0, 60.0), Some(2)); // s2 is on top of s1
        assert_eq!(fm.calculate_surface_at_pointer(700.0, 500.0), Some(1)); // Only s1
        assert_eq!(fm.calculate_surface_at_pointer(900.0, 700.0), None); // Outside both
    }

    #[test]
    fn test_set_keyboard_focus() {
        let config = default_test_input_config();
        let mut fm = create_test_focus_manager(&config);
        let test_serial = 123;

        fm.set_keyboard_focus(Some(1), test_serial);
        assert_eq!(fm.keyboard_focus, Some(1));
        assert_eq!(fm.focus_history.front(), Some(&1));
        // TODO: Verify WaylandServerHandle logs for send_keyboard_enter (needs mock or log capture)

        fm.set_keyboard_focus(Some(2), test_serial + 1);
        assert_eq!(fm.keyboard_focus, Some(2));
        assert_eq!(fm.focus_history.front(), Some(&2));
        assert_eq!(fm.focus_history.get(1), Some(&1));
        // TODO: Verify WaylandServerHandle logs for send_keyboard_leave (for s1) and send_keyboard_enter (for s2)

        fm.set_keyboard_focus(None, test_serial + 2);
        assert!(fm.keyboard_focus.is_none());
        // TODO: Verify WaylandServerHandle logs for send_keyboard_leave (for s2)
    }

    #[test]
    fn test_pointer_motion_focus_change() {
        let config = default_test_input_config();
        let mut fm = create_test_focus_manager(&config);

        // Motion into surface 1 (from outside)
        fm.handle_raw_pointer_motion(10.0, 10.0, 100); // x=10, y=10
        assert_eq!(fm.pointer_focus, Some(1));
        // TODO: Verify WaylandServerHandle logs: send_pointer_enter(1), send_pointer_motion(1), send_pointer_frame(1)

        // Motion into surface 2 (from surface 1)
        fm.handle_raw_pointer_motion(50.0, 50.0, 101); // dx=50, dy=50 -> total x=60, y=60
        assert_eq!(fm.pointer_focus, Some(2));
        // TODO: Verify WaylandServerHandle logs: send_pointer_leave(1), send_pointer_enter(2), send_pointer_motion(2), send_pointer_frame(2)

        // Motion out of all surfaces
        fm.handle_raw_pointer_motion(1000.0, 1000.0, 102); // x=1060, y=1060
        assert!(fm.pointer_focus.is_none());
        // TODO: Verify WaylandServerHandle logs: send_pointer_leave(2)
    }

    #[test]
    fn test_pointer_button_click_to_focus() {
        let config = default_test_input_config();
        let mut fm = create_test_focus_manager(&config);

        // Initial state: no focus
        assert!(fm.keyboard_focus.is_none());
        assert!(fm.pointer_focus.is_none());

        // Click on surface 1 (coords 10,10)
        fm.handle_raw_pointer_button(1, PtrButtonState::Pressed, 200);
        // This raw handler calls pointer_handler.handle_button_event, which generates a ProcessedPointerButtonEvent.
        // Then FocusManager.handle_processed_pointer_button is called.
        // Pointer coords for button event are from pointer_handler's internal state.
        // We need to simulate a motion first to position the pointer.
        fm.handle_raw_pointer_motion(10.0, 10.0, 199); // Move pointer to (10,10)
        assert_eq!(fm.pointer_focus, Some(1)); // Pointer focus updated by motion

        fm.handle_raw_pointer_button(1, PtrButtonState::Pressed, 200);
        assert_eq!(fm.keyboard_focus, Some(1)); // Keyboard focus should follow click
        // TODO: Verify WaylandServerHandle logs: send_keyboard_enter(1), send_pointer_button(1)
    }

    #[test]
    fn test_keyboard_event_routing_to_focus() {
        let config = default_test_input_config();
        let mut fm = create_test_focus_manager(&config);
        fm.set_keyboard_focus(Some(1), 1000); // Set focus to surface 1

        // Simulate 'a' key press
        fm.handle_raw_keyboard_input(30, KeyState::Pressed, 1001);
        // TODO: Verify WaylandServerHandle logs: send_keyboard_event_to_surface(1, ...)
        // Check that internal raw key state is updated
        assert!(fm.current_pressed_keys.contains(&30));

        fm.handle_raw_keyboard_input(30, KeyState::Released, 1002);
        assert!(!fm.current_pressed_keys.contains(&30));
    }

    #[test]
    fn test_pointer_grab() {
        let config = default_test_input_config();
        let mut fm = create_test_focus_manager(&config);
        let surface_grab_owner: SurfaceId = 5; // Assume this surface exists for grab
        let grab_serial = 300;

        fm.request_pointer_grab(surface_grab_owner, grab_serial);
        assert_eq!(fm.active_grabs.len(), 1);
        assert_eq!(fm.active_grabs[0].surface_id, surface_grab_owner);

        // Motion event while grabbed - should go to grab owner, not affect pointer_focus for enter/leave
        fm.handle_raw_pointer_motion(10.0, 10.0, 301); // Moves to (10,10) which is surface 1
        assert_eq!(fm.pointer_focus, None); // Pointer focus should not change due to enter/leave during grab
        // TODO: Verify WaylandServerHandle logs: send_pointer_motion(surface_grab_owner, ...)

        fm.release_pointer_grab(surface_grab_owner, grab_serial);
        assert!(fm.active_grabs.is_empty());
    }
     #[test]
    fn test_touch_down_sets_keyboard_focus() {
        let config = default_test_input_config();
        let mut fm = create_test_focus_manager(&config);

        // Touch down on surface 2 (coords 60,60)
        fm.handle_raw_touch_down(0, 60.0, 60.0, 400);
        assert_eq!(fm.keyboard_focus, Some(2));
        assert_eq!(fm.touch_focus.get(&0), Some(&2));
        // TODO: Verify WaylandServerHandle logs for touch_down and keyboard_enter
    }
>>>>>>> 85993c33
}<|MERGE_RESOLUTION|>--- conflicted
+++ resolved
@@ -397,9 +397,8 @@
         self.active_keyboard_obj = keyboard;
         info!("FocusManager: Active Wayland objects updated: pointer={:?}, keyboard={:?}", pointer, keyboard);
     }
-<<<<<<< HEAD
-=======
-}
+}
+
 
 
 // Public accessors for Keyboard state needed by FocusManager for wl_keyboard.enter
@@ -578,5 +577,4 @@
         assert_eq!(fm.touch_focus.get(&0), Some(&2));
         // TODO: Verify WaylandServerHandle logs for touch_down and keyboard_enter
     }
->>>>>>> 85993c33
-}+}
