--- conflicted
+++ resolved
@@ -155,9 +155,7 @@
         }
     }
 }
-<<<<<<< HEAD
-*/
-=======
+
 
 #[cfg(test)]
 mod tests {
@@ -280,4 +278,3 @@
         assert_eq!(effective_config.repeat_delay, Some(250)); // Specific
     }
 }
->>>>>>> 85993c33
