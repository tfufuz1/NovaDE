// src/input/pointer.rs
use crate::input::config::PointerConfig;
use input::event::pointer::{PointerMotionAbsoluteEvent, PointerMotionEvent};
use tracing::debug;

#[derive(Debug, Clone)]
pub struct Pointer {
    config: PointerConfig,
    // Current absolute coordinates (if applicable, might be managed elsewhere like in a seat or surface handler)
    // current_x: f64,
    // current_y: f64,

    // Pointer Constraints Stubs
    is_confined: bool,
    // active_constraint: Option<SomeConstraintRegionType>, // Replace with actual type later
}

// Conceptual types for pointer constraints stubs
// pub struct SomeConstraintRegionType { pub x: f64, pub y: f64, pub width: f64, pub height: f64 }
// pub enum SomeLifetimeType { Persistent, Oneshot }


impl Pointer {
    pub fn new(config: &PointerConfig) -> Self {
        debug!("Pointer: Initializing with config: {:?}", config);
        Self {
            config: config.clone(),
            // current_x: 0.0,
            // current_y: 0.0,
            is_confined: false,
            // active_constraint: None,
        }
    }

    // --- Pointer Constraints Stubs ---
    pub fn confine(&mut self /*, region: Option<SomeConstraintRegionType>, lifetime: Option<SomeLifetimeType> */) {
        // TODO: Implement full pointer constraint logic here, interfacing with Wayland protocol (e.g., pointer-constraints-unstable-v1).
        // This would involve receiving region details from a Wayland client request,
        // storing the constraint, and then applying it in handle_motion_event.
        // The 'lifetime' parameter would determine if it's a persistent or oneshot constraint.
        info!("Pointer: Confinement requested (stub). Region: conceptual, Lifetime: conceptual");
        self.is_confined = true; // Simplified state for now
        // self.active_constraint = region; // Store the actual region and lifetime
    }

    pub fn unconfine(&mut self) {
        // TODO: Implement unconfine logic, removing any active constraints.
        info!("Pointer: Unconfinement requested (stub).");
        self.is_confined = false;
        // self.active_constraint = None;
    }
    // --- End Pointer Constraints Stubs ---

    /// Handles relative pointer motion events.
    /// Applies simple acceleration based on the configuration.
    /// Returns the accelerated (dx, dy).
    pub fn handle_motion_event(&mut self, event: &PointerMotionEvent) -> (f64, f64) {
        let mut dx = event.dx();
        let mut dy = event.dy();
        let time = event.time(); // Milliseconds

        // TODO: If confined, adjust dx/dy based on constraint region before applying acceleration.
        // This would involve checking self.active_constraint and clamping/modifying dx, dy
        // so the pointer does not leave the confined region relative to its last position.
        if self.is_confined {
            // Simplified: Log that it's confined. Real logic would clamp dx/dy.
            debug!("Pointer: Motion event while confined (dx={}, dy={}). Clamping logic TBD.", dx, dy);
            // Example conceptual clamping (very basic, needs current position and region knowledge):
            // (dx, dy) = self.apply_confinement(self.current_x, self.current_y, dx, dy);
        }

        // TODO: Implement advanced acceleration curves here. This might involve a different config structure
        // for profiles (e.g., linear, adaptive) and more sophisticated velocity tracking.
        // The current `self.config.acceleration_factor` is a simple linear multiplier.
        let effective_accel_factor = (1.0 + self.config.acceleration_factor).max(0.01);

        let accelerated_dx = dx * effective_accel_factor;
        let accelerated_dy = dy * effective_accel_factor;

        debug!(
            "Pointer: Motion Event: time={}, raw_dx={:.2}, raw_dy={:.2}, accel_factor_cfg={:.2}, effective_multiplier={:.2}, accel_dx={:.2}, accel_dy={:.2}",
            time, event.dx(), event.dy(), self.config.acceleration_factor, effective_accel_factor, accelerated_dx, accelerated_dy
        );

        // TODO: These accelerated deltas need to be sent to the client/surface.
        // self.current_x += accelerated_dx; // Update internal conceptual position if maintained here
        // self.current_y += accelerated_dy;
        (accelerated_dx, accelerated_dy)
    }

    /// Handles absolute pointer motion events.
    /// Transforms coordinates to a virtual screen space if output dimensions are known.
    /// Returns the transformed (x, y) assuming a single virtual output space.
    pub fn handle_motion_absolute_event(
        &mut self,
        event: &PointerMotionAbsoluteEvent,
        output_width: u32,  // Width of the output screen/area for transformation
        output_height: u32, // Height of the output screen/area for transformation
    ) -> (f64, f64) {
        let time = event.time();

        // These methods transform the event's normalized absolute coordinates (0.0-1.0)
        // to the given output dimensions.
        let x = event.absolute_x_transformed(output_width);
        let y = event.absolute_y_transformed(output_height);

        // self.current_x = x; // Update internal state if needed
        // self.current_y = y;

        debug!(
            "Pointer: Absolute Motion Event: time={}, transformed_x={:.2}, transformed_y={:.2} (for output {}x{})",
            time, x, y, output_width, output_height
        );

        // TODO: This absolute position needs to be mapped to global compositor coordinates
        // and then to a specific surface, or used for cursor position directly.
        (x,y)
    }

    // Placeholder for button event handling
    pub fn handle_button_event(&mut self, event: &input::event::pointer::PointerButtonEvent) {
        let button_code = event.button(); // This is a u32 code, e.g., 0x110 for BTN_LEFT
        let state = event.button_state(); // input::event::button::ButtonState::Pressed or ::Released
        let time = event.time();

        // TODO: Button Mapping (Stub)
        // let mapped_button_code = self.config.button_mapping
        // .as_ref()
        // .and_then(|m| m.get(&button_code))
        // .copied()
        // .unwrap_or(button_code);
        // For now, using raw button_code.
        let mapped_button_code = button_code;


        debug!(
            "Pointer: Button Event: time={}, raw_button={}, mapped_button={}, state={:?}",
            time, button_code, mapped_button_code, state
        );

        // TODO: These processed button events need to be sent to the client/surface.
        // This would typically involve:
        // 1. Determining the currently focused surface.
        // 2. Translating button code to Wayland's format if necessary.
        // 3. Sending wl_pointer.button event.
        // 4. Managing click-drag state, double-click logic, etc.
    }

<<<<<<< HEAD
    pub fn handle_axis_event(&mut self, event: &input::event::pointer::PointerAxisEvent) {
        let time = event.time();
        let source = event.axis_source().unwrap_or(input::event::pointer::AxisSource::Wheel); // Default if source is unknown

        let mut vertical_value: Option<f64> = None;
        let mut horizontal_value: Option<f64> = None;
        let mut vertical_discrete: Option<f64> = None;
        let mut horizontal_discrete: Option<f64> = None;

        if event.has_axis(input::event::pointer::Axis::Vertical) {
            let raw_v = event.axis_value(input::event::pointer::Axis::Vertical).unwrap_or(0.0);
            vertical_value = Some(raw_v * self.config.scroll_factor);
            if let Some(discrete_val) = event.axis_discrete(input::event::pointer::Axis::Vertical) {
                 // Discrete usually means number of "detents" or "clicks" of a wheel.
                 // Factor might apply differently or not at all to discrete, depending on desired behavior.
                 // For now, let's apply it, but this might need refinement.
                vertical_discrete = Some(discrete_val as f64 * self.config.scroll_factor);
            }
        }

        if event.has_axis(input::event::pointer::Axis::Horizontal) {
            let raw_h = event.axis_value(input::event::pointer::Axis::Horizontal).unwrap_or(0.0);
            horizontal_value = Some(raw_h * self.config.scroll_factor);
             if let Some(discrete_val) = event.axis_discrete(input::event::pointer::Axis::Horizontal) {
                horizontal_discrete = Some(discrete_val as f64 * self.config.scroll_factor);
            }
        }

        // Natural Scrolling for continuous sources (like touchpad)
        // This logic might be better placed where the final Wayland event is constructed,
        // or be a more integral part of how scroll_factor is applied.
        // For now, just applying it to the processed values if the source is Finger.
        let (processed_v, processed_h) = if self.config.natural_scrolling && source == input::event::pointer::AxisSource::Finger {
            (vertical_value.map(|v| -v), horizontal_value.map(|h| -h))
        } else {
            (vertical_value, horizontal_value)
        };

        // Discrete values usually aren't affected by natural scrolling in the same way,
        // but if they are, the inversion should be applied there too.

        debug!(
            "Pointer: Axis Event: time={}, source={:?}, vert_raw={:.2}, horz_raw={:.2}, scroll_factor_cfg={:.2}, processed_vert={:.2?}, processed_horz={:.2?}, vert_discrete={:.2?}, horz_discrete={:.2?}",
            time,
            source,
            event.axis_value(input::event::pointer::Axis::Vertical).unwrap_or(0.0),
            event.axis_value(input::event::pointer::Axis::Horizontal).unwrap_or(0.0),
            self.config.scroll_factor,
            processed_v,
            processed_h,
            vertical_discrete,
            horizontal_discrete
        );

        // TODO: These processed scroll values need to be sent to the client/surface.
        // This would involve:
        // 1. Determining the focused surface.
        // 2. Sending wl_pointer.axis, wl_pointer.axis_source, wl_pointer.axis_discrete,
        //    and potentially wl_pointer.axis_value120 (for high-resolution wheel scroll).
        // 3. Managing scroll accumulation if needed for some devices/modes.
=======
    // TODO: Implement Pointer Constraints
    // TODO: Implement more sophisticated Pointer Acceleration Curves
}

#[cfg(test)]
mod tests {
    use super::*;
    use crate::input::config::PointerConfig;
    use std::collections::HashMap;

    fn default_pointer_config() -> PointerConfig {
        PointerConfig {
            acceleration_factor: Some(0.0), // No accel by default for simple tests
            sensitivity: Some(1.0),
            acceleration_curve: None,
            button_mapping: None,
        }
    }

    #[test]
    fn test_pointer_new() {
        let pointer = Pointer::new(default_pointer_config());
        assert_eq!(pointer.x, 0.0);
        assert_eq!(pointer.y, 0.0);
        assert_eq!(pointer.config.sensitivity, Some(1.0));
    }

    #[test]
    fn test_handle_motion_event_no_accel_no_sens() {
        let mut cfg = default_pointer_config();
        cfg.sensitivity = Some(1.0); // Ensure it's exactly 1.0
        cfg.acceleration_factor = Some(0.0); // Ensure no accel
        let mut pointer = Pointer::new(cfg);

        let event = pointer.handle_motion_event(10.0, -5.0, 100).unwrap();
        assert_eq!(pointer.x, 10.0);
        assert_eq!(pointer.y, -5.0);
        assert_eq!(event.abs_x, 10.0);
        assert_eq!(event.abs_y, -5.0);
        assert_eq!(event.rel_dx, 10.0);
        assert_eq!(event.rel_dy, -5.0);
    }

    #[test]
    fn test_handle_motion_event_with_sensitivity() {
        let mut cfg = default_pointer_config();
        cfg.sensitivity = Some(2.0);
        let mut pointer = Pointer::new(cfg);

        let event = pointer.handle_motion_event(10.0, -5.0, 100).unwrap();
        assert_eq!(pointer.x, 20.0); // 10.0 * 2.0
        assert_eq!(pointer.y, -10.0); // -5.0 * 2.0
        assert_eq!(event.rel_dx, 20.0);
        assert_eq!(event.rel_dy, -10.0);
    }

    #[test]
    fn test_handle_motion_event_with_linear_acceleration() {
        let mut cfg = default_pointer_config();
        cfg.sensitivity = Some(1.0);
        cfg.acceleration_factor = Some(0.1); // Simple factor
        let mut pointer = Pointer::new(cfg);

        // dx=3, dy=4, velocity (hypotenuse) = 5
        // accel = 1.0 + (5.0 * 0.1) = 1.5
        // final_dx = 3.0 * 1.5 = 4.5
        // final_dy = 4.0 * 1.5 = 6.0
        let event = pointer.handle_motion_event(3.0, 4.0, 100).unwrap();
        assert_eq!(pointer.x, 4.5);
        assert_eq!(pointer.y, 6.0);
        assert_eq!(event.rel_dx, 4.5);
        assert_eq!(event.rel_dy, 6.0);
    }

    #[test]
    fn test_handle_motion_event_no_movement_no_accel_change() {
        let mut cfg = default_pointer_config();
        cfg.acceleration_factor = Some(0.5); // Non-zero accel factor
        let mut pointer = Pointer::new(cfg);
        let event = pointer.handle_motion_event(0.0, 0.0, 100).unwrap();
        assert_eq!(pointer.x, 0.0);
        assert_eq!(pointer.y, 0.0);
        assert_eq!(event.rel_dx, 0.0);
        assert_eq!(event.rel_dy, 0.0);
    }

    #[test]
    fn test_handle_button_event_no_mapping() {
        let pointer = Pointer::new(default_pointer_config());
        let event = pointer.handle_button_event(1, ButtonState::Pressed, 100).unwrap();
        assert_eq!(event.button_code, 1);
        assert_eq!(event.state, ButtonState::Pressed);
        assert_eq!(event.abs_x, 0.0); // Pointer hasn't moved
    }

    #[test]
    fn test_handle_button_event_with_mapping() {
        let mut cfg = default_pointer_config();
        let mut mapping = HashMap::new();
        mapping.insert(1, 272); // Map button 1 (e.g. left) to BTN_LEFT (Linux evdev code)
        mapping.insert(3, 273); // Map button 3 (e.g. right) to BTN_RIGHT
        cfg.button_mapping = Some(mapping);
        let pointer = Pointer::new(cfg);

        let event1 = pointer.handle_button_event(1, ButtonState::Pressed, 100).unwrap();
        assert_eq!(event1.button_code, 272);

        let event2 = pointer.handle_button_event(3, ButtonState::Released, 101).unwrap();
        assert_eq!(event2.button_code, 273);

        let event_unmapped = pointer.handle_button_event(2, ButtonState::Pressed, 102).unwrap();
        assert_eq!(event_unmapped.button_code, 2); // Unmapped, so raw code
    }

    #[test]
    fn test_handle_scroll_event_discrete() {
        let mut pointer = Pointer::new(default_pointer_config());
        let event = pointer.handle_scroll_event(1.0, -1.0, 0.0, 0.0, ScrollSource::Wheel, 100).unwrap();
        assert_eq!(event.delta_x, 1.0);
        assert_eq!(event.delta_y, -1.0);
        assert_eq!(event.source, ScrollSource::Wheel);
    }

    #[test]
    fn test_handle_scroll_event_continuous_priority() {
        let mut pointer = Pointer::new(default_pointer_config());
        // Provide both discrete and continuous, continuous should be used
        let event = pointer.handle_scroll_event(1.0, -1.0, 0.5, -0.7, ScrollSource::Finger, 100).unwrap();
        assert_eq!(event.delta_x, 0.5);
        assert_eq!(event.delta_y, -0.7);
        assert_eq!(event.source, ScrollSource::Finger);
    }
     #[test]
    fn test_handle_scroll_event_continuous_only() {
        let mut pointer = Pointer::new(default_pointer_config());
        let event = pointer.handle_scroll_event(0.0, 0.0, 0.25, -0.35, ScrollSource::Continuous, 100).unwrap();
        assert_eq!(event.delta_x, 0.25);
        assert_eq!(event.delta_y, -0.35);
        assert_eq!(event.source, ScrollSource::Continuous);
>>>>>>> 85993c33
    }
}<|MERGE_RESOLUTION|>--- conflicted
+++ resolved
@@ -146,7 +146,6 @@
         // 4. Managing click-drag state, double-click logic, etc.
     }
 
-<<<<<<< HEAD
     pub fn handle_axis_event(&mut self, event: &input::event::pointer::PointerAxisEvent) {
         let time = event.time();
         let source = event.axis_source().unwrap_or(input::event::pointer::AxisSource::Wheel); // Default if source is unknown
@@ -207,9 +206,7 @@
         // 2. Sending wl_pointer.axis, wl_pointer.axis_source, wl_pointer.axis_discrete,
         //    and potentially wl_pointer.axis_value120 (for high-resolution wheel scroll).
         // 3. Managing scroll accumulation if needed for some devices/modes.
-=======
-    // TODO: Implement Pointer Constraints
-    // TODO: Implement more sophisticated Pointer Acceleration Curves
+    }
 }
 
 #[cfg(test)]
@@ -347,6 +344,5 @@
         assert_eq!(event.delta_x, 0.25);
         assert_eq!(event.delta_y, -0.35);
         assert_eq!(event.source, ScrollSource::Continuous);
->>>>>>> 85993c33
     }
 }