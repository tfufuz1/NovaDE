// src/input/touch.rs
use crate::input::config::TouchConfig;
use input::event::touch::{
    TouchDownEvent, TouchFrameEvent, TouchMotionEvent, TouchUpEvent, TouchCancelEvent,
};
use std::collections::HashMap;
use tracing::{debug, info, warn};

#[derive(Debug, Clone, Copy)]
pub struct TouchPoint {
    pub id: i32, // Slot ID from libinput, used as the touch point ID
    pub x: f64,  // Current x coordinate
    pub y: f64,  // Current y coordinate
    // pub initial_x: f64, // Could store initial position for gesture recognition
    // pub initial_y: f64,
    // pub pressure: Option<f64>, // If pressure data is available and needed
}

#[derive(Debug)]
pub struct Touch {
    #[allow(dead_code)] // Config might be used later
    config: TouchConfig,
    active_points: HashMap<i32, TouchPoint>, // Keyed by slot ID

    // Conceptual stubs for advanced features
    // gesture_recognizer: Option<SomeGestureRecognizerType>, // Replace with actual type
    // calibration_matrix: Option<SomeCalibrationMatrixType>, // Replace with actual type
}

// Conceptual types for stubs (not actually defined here)
// struct SomeGestureRecognizerType;
// struct SomeCalibrationMatrixType { pub matrix: [f64; 6], }
// impl SomeCalibrationMatrixType {
//    fn transform(&self, x: f64, y: f64) -> (f64, f64) { (x,y) /* Placeholder */ }
// }


impl Touch {
    pub fn new(config: &TouchConfig) -> Self {
        debug!("Touch: Initializing with config: {:?}", config);
        Self {
            config: config.clone(),
            active_points: HashMap::new(),
            // gesture_recognizer: None, // Initialize gesture recognizer if/when available
            // calibration_matrix: None, // Load calibration matrix if path provided in config
        }
    }

    // fn is_palm(&self, event: &TouchDownEvent) -> bool {
    //   // Placeholder for palm detection logic
    //   // This might involve checking event.tool_type(), event.size_major/minor(),
    //   // or other heuristics if the 'input' crate exposes them for the event type.
    //   // Libinput itself performs some level of palm detection if configured.
    //   false
    // }

    /// Handles a touch down event.
    pub fn handle_down_event(&mut self, event: &TouchDownEvent) {
        // TODO: Implement palm rejection logic.
        // This might involve checking touch point size/shape (if available from libinput events
        // like `TouchPadTouchPoint` which has minor/major axis info, though base `TouchEvent` might not)
        // or using other heuristics.
        // If a touch is deemed a palm, it should be ignored (return early).
        // For example:
        // if self.is_palm(&event) {
        //   info!(slot = event.slot().unwrap_or(-1), "Touch event on slot {} rejected as palm.", event.slot().unwrap_or(-1));
        //   return;
        // }

        let id = event.slot().unwrap_or_else(|| {
            warn!("TouchDownEvent missing slot ID, using time as fallback (not robust).");
            event.time() as i32
        });

        let raw_x = event.x();
        let raw_y = event.y();

        // TODO: Apply touch calibration matrix here if available.
        // let (calibrated_x, calibrated_y) = if let Some(matrix) = &self.calibration_matrix {
        //   matrix.transform(raw_x, raw_y)
        // } else {
        //   (raw_x, raw_y)
        // };
        // Use calibrated_x, calibrated_y below.
        let x = raw_x; // Using raw for now
        let y = raw_y;


        let point = TouchPoint { id, x, y };
        self.active_points.insert(id, point);

        info!(
            "Touch: Down event: time={}, id={}, x={:.2}, y={:.2}. Active points: {}",
            event.time(), id, x, y, self.active_points.len()
        );
    }

    /// Handles a touch motion event.
    pub fn handle_motion_event(&mut self, event: &TouchMotionEvent) {
        let id = event.slot().unwrap_or_else(|| {
            warn!("TouchMotionEvent missing slot ID.");
            return;
        });
        let raw_x = event.x();
        let raw_y = event.y();

        // TODO: Apply touch calibration matrix here if available.
        // let (calibrated_x, calibrated_y) = if let Some(matrix) = &self.calibration_matrix {
        //   matrix.transform(raw_x, raw_y)
        // } else {
        //   (raw_x, raw_y)
        // };
        // Use calibrated_x, calibrated_y below.
        let x = raw_x; // Using raw for now
        let y = raw_y;

        if let Some(point) = self.active_points.get_mut(&id) {
            point.x = x;
            point.y = y;
            debug!(
                "Touch: Motion event: time={}, id={}, new_x={:.2}, new_y={:.2}",
                event.time(), id, x, y
            );
        } else {
            warn!(
                "Touch: Motion event for unknown touch ID {}: time={}, x={:.2}, y={:.2}",
                id, event.time(), x, y
            );
        }
    }

    /// Handles a touch up event.
    pub fn handle_up_event(&mut self, event: &TouchUpEvent) {
        let id = event.slot().unwrap_or_else(|| {
            warn!("TouchUpEvent missing slot ID.");
            return;
        });

        if self.active_points.remove(&id).is_some() {
            info!(
                "Touch: Up event: time={}, id={}. Active points: {}",
                event.time(), id, self.active_points.len()
            );
        } else {
            warn!(
                "Touch: Up event for unknown touch ID {}: time={}",
                id, event.time()
            );
        }
        // TODO: Send wl_touch.up to the client.
    }

    /// Handles a touch frame event.
    /// This signifies the end of a set of touch updates in an atomic batch.
    pub fn handle_frame_event(&mut self, _event: &TouchFrameEvent) {
        // TODO: Feed touch points from self.active_points to a gesture recognizer here.
        // Based on recognizer state, it might consume points or emit gesture events.
        // For example:
        // if let Some(recognizer) = &mut self.gesture_recognizer {
        //   match recognizer.process_frame(&self.active_points) {
        //     GestureEvent::Swipe { ... } => { /* log or handle swipe */ },
        //     GestureEvent::Pinch { ... } => { /* log or handle pinch */ },
        //     _ => {} // No gesture or gesture in progress
        //   }
        // }

        info!("Touch: Frame event received. (Pending events would be flushed now, potential gestures processed).");
    }

<<<<<<< HEAD
    /// Handles a touch cancel event.
    /// This signifies that the touch session was cancelled, e.g., by a gesture recognizer
    /// or palm detection taking over the touch points, or an external factor.
    pub fn handle_cancel_event(&mut self, _event: &TouchCancelEvent) {
        // TODO: If a gesture was in progress, ensure the gesture recognizer is reset.
        // if let Some(recognizer) = &mut self.gesture_recognizer {
        //    recognizer.cancel_sequence();
        // }

        info!("Touch: Cancel event received. Clearing all {} active touch points.", self.active_points.len());
        self.active_points.clear();
=======
    // TODO: Implement more advanced Touch Gesture Recognition (e.g., pinch, rotate).
    // TODO: Implement Touch Calibration (mapping raw touch data to screen coordinates).
    // TODO: Implement Palm Rejection.
}

#[cfg(test)]
mod tests {
    use super::*;

    #[test]
    fn test_touch_new() {
        let touch = Touch::new();
        assert!(touch.active_points.is_empty());
    }

    #[test]
    fn test_handle_touch_down() {
        let mut touch = Touch::new();
        let event_opt = touch.handle_touch_down_event(0, 10.0, 20.0, 1000);
        assert!(event_opt.is_some());
        let event = event_opt.unwrap();

        assert_eq!(touch.active_points.len(), 1);
        let point = touch.active_points.get(&0).unwrap();
        assert_eq!(point.id, 0);
        assert_eq!(point.x, 10.0);
        assert_eq!(point.y, 20.0);
        assert_eq!(point.initial_x, 10.0);
        assert_eq!(point.initial_y, 20.0);
        assert_eq!(point.initial_time, 1000);

        assert_eq!(event.id, 0);
        assert_eq!(event.x, 10.0);
        assert_eq!(event.y, 20.0);
        assert_eq!(event.time, 1000);

        // Test duplicate down event for same ID
        let event_opt_dup = touch.handle_touch_down_event(0, 15.0, 25.0, 1001);
        assert!(event_opt_dup.is_none()); // Should be ignored
        assert_eq!(touch.active_points.len(), 1); // Count should not change
        assert_eq!(touch.active_points.get(&0).unwrap().x, 10.0); // Original point data should remain
    }

    #[test]
    fn test_handle_touch_motion() {
        let mut touch = Touch::new();
        touch.handle_touch_down_event(0, 10.0, 20.0, 1000);

        let event_opt = touch.handle_touch_motion_event(0, 15.0, 25.0, 1001);
        assert!(event_opt.is_some());
        let event = event_opt.unwrap();

        let point = touch.active_points.get(&0).unwrap();
        assert_eq!(point.x, 15.0);
        assert_eq!(point.y, 25.0);
        assert_eq!(point.initial_x, 10.0); // Initial should not change

        assert_eq!(event.id, 0);
        assert_eq!(event.x, 15.0);
        assert_eq!(event.y, 25.0);
        assert_eq!(event.time, 1001);

        // Motion for non-existent ID
        let event_opt_unknown = touch.handle_touch_motion_event(1, 30.0, 30.0, 1002);
        assert!(event_opt_unknown.is_none());
    }

    #[test]
    fn test_handle_touch_up() {
        let mut touch = Touch::new();
        touch.handle_touch_down_event(0, 10.0, 20.0, 1000);
        assert_eq!(touch.active_points.len(), 1);

        let event_opt = touch.handle_touch_up_event(0, 1002);
        assert!(event_opt.is_some());
        let event = event_opt.unwrap();

        assert!(touch.active_points.is_empty());
        assert_eq!(event.id, 0);
        assert_eq!(event.x, 10.0); // Last known position
        assert_eq!(event.y, 20.0); // Last known position
        assert_eq!(event.time, 1002);

        // Up for non-existent ID
        let event_opt_unknown = touch.handle_touch_up_event(1, 1003);
        assert!(event_opt_unknown.is_none());
    }

    #[test]
    fn test_handle_touch_frame() {
        let mut touch = Touch::new();
        let event_opt = touch.handle_touch_frame_event(1004);
        assert!(event_opt.is_some());
        assert_eq!(event_opt.unwrap().time, 1004);
    }

    #[test]
    fn test_multi_touch_tracking() {
        let mut touch = Touch::new();

        // Point 0 down
        touch.handle_touch_down_event(0, 10.0, 20.0, 1000);
        assert_eq!(touch.active_points.len(), 1);

        // Point 1 down
        touch.handle_touch_down_event(1, 30.0, 40.0, 1001);
        assert_eq!(touch.active_points.len(), 2);

        // Move point 0
        touch.handle_touch_motion_event(0, 12.0, 22.0, 1002);
        assert_eq!(touch.active_points.get(&0).unwrap().x, 12.0);
        assert_eq!(touch.active_points.get(&1).unwrap().x, 30.0); // Point 1 unchanged

        // Move point 1
        touch.handle_touch_motion_event(1, 33.0, 44.0, 1003);
        assert_eq!(touch.active_points.get(&0).unwrap().x, 12.0); // Point 0 unchanged
        assert_eq!(touch.active_points.get(&1).unwrap().x, 33.0);

        // Point 0 up
        touch.handle_touch_up_event(0, 1004);
        assert_eq!(touch.active_points.len(), 1);
        assert!(touch.active_points.get(&0).is_none());
        assert!(touch.active_points.get(&1).is_some());

        // Point 1 up
        touch.handle_touch_up_event(1, 1005);
        assert!(touch.active_points.is_empty());
>>>>>>> 85993c33
    }
}<|MERGE_RESOLUTION|>--- conflicted
+++ resolved
@@ -167,7 +167,6 @@
         info!("Touch: Frame event received. (Pending events would be flushed now, potential gestures processed).");
     }
 
-<<<<<<< HEAD
     /// Handles a touch cancel event.
     /// This signifies that the touch session was cancelled, e.g., by a gesture recognizer
     /// or palm detection taking over the touch points, or an external factor.
@@ -179,10 +178,7 @@
 
         info!("Touch: Cancel event received. Clearing all {} active touch points.", self.active_points.len());
         self.active_points.clear();
-=======
-    // TODO: Implement more advanced Touch Gesture Recognition (e.g., pinch, rotate).
-    // TODO: Implement Touch Calibration (mapping raw touch data to screen coordinates).
-    // TODO: Implement Palm Rejection.
+    }
 }
 
 #[cfg(test)]
@@ -307,6 +303,5 @@
         // Point 1 up
         touch.handle_touch_up_event(1, 1005);
         assert!(touch.active_points.is_empty());
->>>>>>> 85993c33
     }
 }