[package]
name = "novade-system"
version = "0.1.0"
edition = "2021"

# See more keys and their definitions at https://doc.rust-lang.org/cargo/reference/manifest.html

[dependencies]
<<<<<<< HEAD
smithay = { version = "0.10.0", features = ["backend_drm", "backend_egl", "renderer_gl", "wayland_frontend", "desktop"] }
calloop = "0.12.0"
wayland-server = "0.30.0"
wayland-protocols = { version = "0.30.0", features = ["server", "unstable"] } # Assuming 'unstable' is the correct feature for 0.30.0
thiserror = "1.0"
uuid = { version = "1.0", features = ["v4", "serde"] }
tracing = "0.1"
tracing-subscriber = { version = "0.3", features = ["env-filter"] }

# Graphics / Renderer dependencies
glow = "0.13"
khronos-egl = "6.0.0" # For EGL context management
# libloading is often a transitive dependency of khronos-egl for dynamic loading of EGL symbols
# but can be added explicitly if specific version is needed or direct use is planned.
=======
async-trait = "0.1"
thiserror = "1.0"
# Use gtk4-gio for gio::MenuModel, assuming it's sufficient and lighter than full gtk4
gtk4-gio = { version = "0.8", package = "gtk4-gio" } # Or specific version for your gtk4 setup
>>>>>>> a9484d77

# novade-core = { path = "../novade-core" } # Assuming these are local sibling crates
# novade-domain = { path = "../novade-domain" } # Adjust paths as necessary<|MERGE_RESOLUTION|>--- conflicted
+++ resolved
@@ -6,7 +6,6 @@
 # See more keys and their definitions at https://doc.rust-lang.org/cargo/reference/manifest.html
 
 [dependencies]
-<<<<<<< HEAD
 smithay = { version = "0.10.0", features = ["backend_drm", "backend_egl", "renderer_gl", "wayland_frontend", "desktop"] }
 calloop = "0.12.0"
 wayland-server = "0.30.0"
@@ -21,12 +20,12 @@
 khronos-egl = "6.0.0" # For EGL context management
 # libloading is often a transitive dependency of khronos-egl for dynamic loading of EGL symbols
 # but can be added explicitly if specific version is needed or direct use is planned.
-=======
+
 async-trait = "0.1"
 thiserror = "1.0"
 # Use gtk4-gio for gio::MenuModel, assuming it's sufficient and lighter than full gtk4
 gtk4-gio = { version = "0.8", package = "gtk4-gio" } # Or specific version for your gtk4 setup
->>>>>>> a9484d77
+
 
 # novade-core = { path = "../novade-core" } # Assuming these are local sibling crates
 # novade-domain = { path = "../novade-domain" } # Adjust paths as necessary