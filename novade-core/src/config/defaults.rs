--- conflicted
+++ resolved
@@ -55,7 +55,6 @@
     false
 }
 
-<<<<<<< HEAD
 /// Returns the default `SystemHealthDashboardConfig`.
 ///
 /// Used by `CoreConfig` if the `system_health` section is missing.
@@ -63,7 +62,6 @@
     SystemHealthDashboardConfig::default()
 }
 
-=======
 // --- Assistant Configuration ---
 // The following section outlines the default configuration structure for the Smart Assistant.
 // Actual implementation would involve integrating `AssistantPreferences` from `crate::types::assistant`.
@@ -126,7 +124,6 @@
 // TODO: Ensure the main configuration struct in `novade-core/src/config/mod.rs`
 //       includes a field for `AssistantPreferences`.
 
->>>>>>> 469cb1ca
 #[cfg(test)]
 mod tests {
     use super::*;
